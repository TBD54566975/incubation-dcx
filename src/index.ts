export * from './core/agent.js';
export * from './core/config.js';
export * from './core/did-dht-manager.js';
export * from './core/dwn-manager.js';
export * from './core/handlers.js';
export * from './core/identity-vault.js';
export * from './core/manager.js';
export * from './core/server.js';

export { protocol as credentialApplicantProtocol } from './protocol/credential-applicant.js';
export { protocol as credentialIssuerProtocol } from './protocol/credential-issuer.js';
export { schema as presentationSchema } from './schemas/application.js';
export { schema as responseSchema } from './schemas/response.js';
export { schema as invoiceSchema } from './schemas/invoice.js';
export { schema as manifestSchema } from './schemas/manifest.js';

export type * from './types/cipher.js';
export type * from './types/dcx.js';
export type * from './types/did.js';
export type * from './types/web5.js';

export * from './utils/cipher.js';
export * from './utils/dwn.js';
export * from './utils/error.js';
export * from './utils/file-system.js';
export * from './utils/identity-vault.js';

export * from './utils/json.js';
export * from './utils/logger.js';
export * from './utils/objects.js';
export * from './utils/string.js';
export * from './utils/time.js';


import DcxServer from './core/server.js';
export default DcxServer;

<<<<<<< HEAD
import { server } from './core/server.js';
export { server };
=======
export const server = new DcxServer();
>>>>>>> b220f833
<|MERGE_RESOLUTION|>--- conflicted
+++ resolved
@@ -35,9 +35,4 @@
 import DcxServer from './core/server.js';
 export default DcxServer;
 
-<<<<<<< HEAD
-import { server } from './core/server.js';
-export { server };
-=======
-export const server = new DcxServer();
->>>>>>> b220f833
+export const server = new DcxServer();