--- conflicted
+++ resolved
@@ -20,50 +20,7 @@
 import { DwnUtils } from '../utils/dwn.js';
 
 
-<<<<<<< HEAD
-type VcIssuanceDids = { issuerDid: BearerDid; subjectDid: string };
-export class DcxProtocolHandlers {
-  /**
-   *
-   * Processes a DCX application record
-   * @param web5 web5 api object; see {@link Web5}
-   * @param bearerDid bearer did object; see {@link BearerDid}
-   * @param record Dwn record object; see {@link Record}a
-   */
-  // @handleAsyncErrors
-  static async processDcxApplication(
-    web5: Web5,
-    bearerDid: BearerDid,
-    record: Record,
-    manifest: CredentialManifest,
-  ) {
-    console.log('Process record', stringify(record));
-    // applications are JSON VP
-    const vp: VerifiablePresentation = await record.data.json();
-    console.log('Presentation', stringify(vp));
-    const recordAuthor = record.protocolPath;
-    await this.verifyCredentials(vp, recordAuthor);
-    const response = await this.issueVC(
-      { issuerDid: bearerDid, subjectDid: recordAuthor },
-      vp,
-      manifest,
-    );
-    const { record: postRecord, status: createStatus } = await web5.dwn.records.create({
-      store: false,
-      data: response,
-      message: {
-        schema: responseSchema.$id,
-        protocol: credentialIssuerProtocol.protocol,
-        dataFormat: 'application/json',
-        protocolPath: 'application/response',
-      },
-    });
-    const replyStatus = await postRecord?.send(recordAuthor);
-    console.log('Sent reply to remote:', replyStatus, createStatus);
-  }
-=======
 export class ProtocolHandlerUtils {
->>>>>>> 5d6c4a16
 
   /**
    *
@@ -71,26 +28,6 @@
    * @param vp Dcx application VCs for review and verification; see {@link VerifiablePresentation}
    * @param recordAuthor Dwn Record author; see {@link Record.author}
    */
-<<<<<<< HEAD
-  // @handleAsyncErrors
-  static async verifyCredentials(
-    vp: VerifiablePresentation,
-    recordAuthor?: string,
-  ): Promise<VcVerificationResponse[]> {
-    const verifications = [];
-    const credentials = vp.verifiableCredential;
-    for (const credentialJWT of credentials) {
-      // if the request author is provided, make sure credential subject matches
-      if (recordAuthor) {
-        const credential = VerifiableCredential.parseJwt({ vcJwt: credentialJWT });
-        console.log('Credential', stringify(credential));
-        console.log('Issuer', credential.issuer);
-        const doc = await DidDht.resolve(credential.issuer);
-        console.log('DID  Doc', stringify(doc));
-        if (credential.subject !== recordAuthor) {
-          throw new Error(
-            `Credential subject ${credential.subject} does not match request author ${recordAuthor}`,
-=======
   public static async verifyCredentials(vp: VerifiablePresentation, recordAuthor: string): Promise<VcVerification[]> {
     try {
       const valid = [];
@@ -104,7 +41,6 @@
         if (vc.subject !== recordAuthor) {
           throw new DcxProtocolHandlerError(
             `Credential subject ${vc.subject} does not match record author ${recordAuthor}`,
->>>>>>> 5d6c4a16
           );
         }
 
@@ -168,11 +104,6 @@
         throw new DcxProtocolHandlerError('Failed to create application response record.');
       }
 
-<<<<<<< HEAD
-  // @handleAsyncErrors
-  static async issueVC(
-    vcIssuanceDids: VcIssuanceDids,
-=======
       const { status: send } = await record?.send(recordAuthor);
       Logger.debug(`${this.name}: Sent applicatino response to applicant DWN`, send, create);
     } catch (error: any) {
@@ -190,7 +121,6 @@
    * @returns 
    */
   public static async issueVerifiableCredential(
->>>>>>> 5d6c4a16
     vp: VerifiablePresentation,
     subjectDid: string,
     credentialManifest: CredentialManifest
@@ -261,14 +191,8 @@
    * @param headers
    * @returns
    */
-<<<<<<< HEAD
-  // @handleAsyncErrors
-  static async vcDataRequest(
-    body: VcRequestBody,
-=======
   public static async requestVerifiableCredentialData(
     body: VcDataRequest,
->>>>>>> 5d6c4a16
     method: string = 'POST',
     headers: AdditionalProperties = {
       'Content-Type': 'application/json',
