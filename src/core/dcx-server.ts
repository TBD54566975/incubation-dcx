import { Web5PlatformAgent } from '@web5/agent';
import { Record, Web5 } from '@web5/api';
import { generateMnemonic } from 'bip39';
import { writeFile } from 'fs/promises';
import { exit } from 'process';
import { Config } from '../index.js';
import { ProtocolHandlers } from '../protocol/handlers.js';
import { credentialIssuerProtocol } from '../protocol/index.js';
import { CredentialManifest } from '../types/dcx.js';
import { DcxServerError } from '../utils/error.js';
import { FileSystem } from '../utils/file-system.js';
import { stringifier } from '../utils/json.js';
import { Time } from '../utils/time.js';
import { DidManager, Web5Manager } from './web5-manager.js';
import terminalLink from 'terminal-link';
import Logger from '../utils/logger.js';

type DcxServerOptions = { manifests?: CredentialManifest[] };

export class DcxServer extends Config {
  isPolling: boolean;
  isInitialized?: boolean;
  manifests: CredentialManifest[];

  constructor(options: DcxServerOptions) {
    super();
<<<<<<< HEAD

    this.dcxEnvConfig = options.dcxEnvConfig ?? dcxEnvConfig;
    console.log("dcxEnvConfig", dcxEnvConfig)
    console.log("dcxEnvConfig", dcxEnvConfig.WEB5_CONNECT_PASSWORD)
    this.isInitialized = false;
    this.credentialManifests = options.credentialManifests ?? [];
    this.web5 = {} as Web5;
    this.platformAgent = {} as Web5PlatformAgent;
    this.didManager = new DidManager({
      did: '',
      portableDid: {} as PortableDid,
      bearerDid: {} as BearerDid,
    });
    this.dwnManager = new DwnManager(this.web5, this.didManager.did);
=======
    this.isPolling = false;
    this.isInitialized = !!this.WEB5_CONNECT_RECOVERY_PHRASE;
    this.manifests = Web5Manager.manifests = options.manifests ?? [];
>>>>>>> 5d6c4a16
  }

  public useManifest(name: string, manifest: CredentialManifest): void {
    Web5Manager.manifests.push({ ...manifest, name });
  }

<<<<<<< HEAD
  // @handleAsyncErrors
  public async createDwnPassword(): Promise<string> {
    try {
      console.warn(WEB5_CONNECT_PASSWORD_WARNING);

=======
  /**
   * 
   * @returns string
   */
  public async createPassword(): Promise<string> {
    try {
>>>>>>> 5d6c4a16
      const mnemonic = generateMnemonic(128).split(' ');
      const words: string[] = [];
      for (let i = 0; i < 6; i++) {
        const rand = Math.floor(Math.random() * mnemonic.length);
        words.push(mnemonic[rand]);
      }
      const password = words.join(' ');
      this.WEB5_CONNECT_PASSWORD = password;
<<<<<<< HEAD
      await writeFile('web5.password', password);
      console.info(
        'New Web5.connect password created and saved to file web5.password ' +
        'to unlock and reuse the Web5 data created in this DCX server, set ' +
        'WEB5_CONNECT_PASSWORD to this value in .env',
      );
      return password;
    } catch (error) {
      console.error('DcxServer.createDwnPassword', error);
      throw new DcxServerError(error);
    }
  }

  // @handleAsyncErrors
  async web5ConnectInit(): Promise<void> {
    try {
      console.log('Web5 initializing and connecting ... ');
      console.warn(WEB5_CONNECT_RECOVERY_PHRASE_WARNING);

      const agentDid = await DidManager.createBearerDid({ gatewayUri: this.DHT_GATEWAY_ENDPOINT });
      const platformAgent = await Web5UserAgent.create({ agentDid });
      const recoveryPhrase = await platformAgent.initialize({
        password: this.WEB5_CONNECT_PASSWORD,
      });
      const portableDid: PortableDid & { [key: string]: any } = await agentDid.export();

      const { web5 } = await Web5.connect({
        sync: 'off',
        agent: platformAgent,
        connectedDid: agentDid.uri,
        password: this.WEB5_CONNECT_PASSWORD,
        recoveryPhrase: this.WEB5_CONNECT_RECOVERY_PHRASE,
        techPreview: { dwnEndpoints: this.DWN_ENDPOINTS },
      });

      this.didManager.did = agentDid.uri;
      this.didManager.bearerDid = agentDid;
      this.didManager.portableDid = portableDid;

      this.web5 = web5;
      this.platformAgent = platformAgent;
      this.WEB5_CONNECT_RECOVERY_PHRASE = recoveryPhrase;

      this.dwnManager.web5 = web5;
      this.dwnManager.did = agentDid.uri;

      await writeFile('web5.seed', recoveryPhrase);
      console.info(
        'New Web5.connect recovery phrase created and saved to file web5.seed, ' +
        'to reuse the Web5 data created in this DCX server, set ' +
        'WEB5_CONNECT_RECOVERY_PHRASE to this value in .env',
      );

      await writeFile('portable.json', stringify(portableDid));
      console.info(
        'New DCX DID created and saved to file portable.json ' +
        'to reuse the DID created for this DCX server, set ' +
        'WEB5_CONNECT_RECOVERY_PHRASE and WEB5_CONNECT_PASSWORD in .env',
      );
      console.log('Web5 initialized & connected!');
    } catch (error) {
      console.error('DcxServer.web5ConnectInit', error);
      throw new DcxServerError(error);
    }
  }

  // @handleAsyncErrors
  async web5Connect(): Promise<void> {
    try {
      console.log('web5Connect ... ');

      const agentDid = await DidManager.createBearerDid({ gatewayUri: this.DHT_GATEWAY_ENDPOINT });
      console.log('agentDid', agentDid);
      const platformAgent = await Web5UserAgent.create({ agentDid });
      console.log('platformAgent', platformAgent);
      const started = await platformAgent.start({ password: this.WEB5_CONNECT_PASSWORD });
      console.log('started', started);
      const portableDid = await agentDid.export();
      console.log('portableDid', portableDid);
      const { web5 } = await Web5.connect({
        sync: 'off',
        agent: platformAgent,
        connectedDid: this.didManager.bearerDid?.uri,
        password: this.WEB5_CONNECT_PASSWORD,
        recoveryPhrase: this.WEB5_CONNECT_RECOVERY_PHRASE,
        techPreview: { dwnEndpoints: this.DWN_ENDPOINTS },
      });
      console.log('this.WEB5_CONNECT_PASSWORD', this.WEB5_CONNECT_PASSWORD);

      console.log('web5', web5);
      this.didManager.did = agentDid.uri;
      this.didManager.bearerDid = agentDid;
      this.didManager.portableDid = portableDid;

      console.log('this.didManager', this.didManager);
      this.web5 = web5;
      this.platformAgent = platformAgent;
      this.dwnManager.web5 = web5;
      this.dwnManager.did = agentDid.uri;
      console.log('this.dwnManager', this.dwnManager);
      console.log('Done');

    } catch (error) {
      console.error('DcxServer.web5Connect', error);
      throw new DcxServerError(error);
    }
  }

  /**
   * @summary Configures the DCX server by creating a new password, initializing Web5,
   * connecting to the remote DWN and configuring the DWN with the DCX credential-issuer protocol
   */
  // @handleAsyncErrors
  public async setupDcxServer(): Promise<void> {
    try {
      if (!this.CIPHER_KEY) {
        console.warn(CIPHER_KEY_WARNING);
        this.CIPHER_KEY = crypto.randomBytes(32);
        await writeFile('cipher.key', this.CIPHER_KEY.toString('base64'));
        console.log('New cipher key created, saved to file cipher.key');
      }

      if (!this.WEB5_CONNECT_PASSWORD) {
        await this.createDwnPassword();
        console.log('DWN password created!');
      }

      console.log('setupDcxServer ...');

      if (!this.WEB5_CONNECT_RECOVERY_PHRASE) {
        console.log('!this.WEB5_CONNECT_RECOVERY_PHRASE ...');
        await this.web5ConnectInit();
      } else {
        console.log('this.WEB5_CONNECT_RECOVERY_PHRASE ...');
        await this.web5Connect();
      }

      console.log('this  =>\n~~~~~~~~~~~~~~~~~~~~~~\n', this);
      console.log('web5  =>\n~~~~~~~~~~~~~~~~~~~~~~\n', this.web5);
      console.log('did   =>\n~~~~~~~~~~~~~~~~~~~~~~\n', this.didManager.bearerDid);
      console.log('recovery phrase  =>\n~~~~~~~~~~~~~~~~~~~~~~\n', this.WEB5_CONNECT_RECOVERY_PHRASE);

      await this.dwnManager.setupDcxDwn();
      console.log('DCX DWN setup complete!');
    } catch (error: any) {
      console.error('DcxServer.setupDcxServer', error);
      throw new DcxServerError(error);
    }
  }

  // @handleAsyncErrors
  public async poll(): Promise<void> {
    try {
      const DWN_CURSOR = this.DWN_CURSOR;
      const DWN_LAST_RECORD_ID = this.DWN_LAST_RECORD_ID;
      let cursor = await readFileToJSON(DWN_CURSOR);
      let lastRecordId = await readFileToString(DWN_LAST_RECORD_ID);
      console.log('DCX server running!');

      while (true) {
        const { records = [], cursor: nextCursor } = await this.web5.dwn.records.query({
          from: this.didManager.bearerDid.uri,
=======
      await writeFile('password.key', password);
      return password;
    } catch (error: any) {
      Logger.error(DcxServer.name, error);
      throw error;
    }
  }

  /**
  * @summary Configures the DCX server by creating a new password, initializing Web5,
  * connecting to the remote DWN and configuring the DWN with the DCX credential-issuer protocol
  */
  public async setup(): Promise<void> {
    try {
      if (!this.WEB5_CONNECT_PASSWORD) {
        Logger.security('No WEB5_CONNECT_PASSWORD detected!');
        Logger.security('New Web5 password saved to password.key')
        Logger.security('Be sure to set WEB5_CONNECT_PASSWORD in .env going forward')
        await this.createPassword();
      }

      Logger.log('Initializing Web5 connection ... ');
      const { web5, did: connectedDid, recoveryPhrase: newSeedPhrase } = await Web5.connect({
        sync: 'off',
        password: this.WEB5_CONNECT_PASSWORD,
        recoveryPhrase: this.WEB5_CONNECT_RECOVERY_PHRASE,
        techPreview: { dwnEndpoints: Config.DWN_ENDPOINTS },
      });

      if (!this.WEB5_CONNECT_RECOVERY_PHRASE && newSeedPhrase) {
        Logger.security('No WEB5_CONNECT_RECOVERY_PHRASE detected!')
        Logger.security('New Web5 recovery phrase saved to recovery.key');
        Logger.security('Set .env WEB5_CONNECT_RECOVERY_PHRASE to this recovery.key to reuse this Web5 data');
        await writeFile('recovery.key', newSeedPhrase);

        Logger.info(
          'New Web5 connection created and includes:',
          `\n    1. Agent ${terminalLink('Web5 Agent', 'https://www.npmjs.com/package/@web5/agent')}; see agent.json` +
          `\n    2. Connection DID; see connection.json` +
          '\n    3. Recovery Phrase; see recovery.key'
        );

        const portable = await Web5Manager.agent.agentDid.export();
        await writeFile('agent.json', stringifier(portable));
        await writeFile('connection.json', stringifier(Web5Manager.connectedDid.portableDid));
      }

      Web5Manager.web5 = web5;
      Web5Manager.agent = web5.agent as Web5PlatformAgent;
      await Web5Manager.agent.sync.registerIdentity({ did: connectedDid });

      const ids = await Web5Manager.agent.identity.list();
      Logger.debug("ids", ids);

      const { did: connectedBearerDid } = await Web5Manager.agent.identity.get({ didUri: connectedDid }) ?? {};
      if (!connectedBearerDid) {
        throw new DcxServerError('Failed to get bearer DID');
      }
      const portableConnectedDid = await connectedBearerDid.export();
      Web5Manager.connectedDid = new DidManager(connectedDid, connectedBearerDid, portableConnectedDid);

      this.isInitialized = true;
    } catch (error: any) {
      Logger.error(DcxServer.name, error);
      throw error;
    }
  }

  /**
   * @summary Polls the DWN for incoming records
   */
  public async poll(): Promise<void> {
    try {
      Logger.log('DCX Server polling!');

      const DWN_CURSOR = Config.DWN_CURSOR;
      const DWN_LAST_RECORD_ID = Config.DWN_LAST_RECORD_ID;

      let cursor = await FileSystem.readToJson(DWN_CURSOR);
      const pagination = !!cursor ? { limit: 10, cursor } : { limit: 10 };

      let lastRecordId = await FileSystem.readToString(DWN_LAST_RECORD_ID);

      while (this.isPolling) {
        const { records = [], cursor: nextCursor } = await Web5Manager.web5.dwn.records.query({
          from: Web5Manager.agent.agentDid.uri,
>>>>>>> 5d6c4a16
          message: {
            filter: {
              protocol: credentialIssuerProtocol.protocol,
            },
<<<<<<< HEAD
            pagination: {
              cursor,
              limit: 1,
            },
          },
        });

=======
            pagination,
          },
        });
        Logger.log(`Found ${records.length} records`);

        Logger.log(DcxServer.name, 'records', records)
        Logger.log(DcxServer.name, 'cursor', cursor)
        Logger.log(DcxServer.name, 'nextCursor', nextCursor)

>>>>>>> 5d6c4a16
        if (cursor && !records.length) {
          cursor = undefined;
        }

<<<<<<< HEAD
        const recordReads = await Promise.all(
          records.map(async (recordResponse: { id: any }) => {
            const { record } = await this.web5.dwn.records.read({
              from: this.didManager.bearerDid.uri,
              message: {
                filter: {
                  recordId: recordResponse.id,
=======
        const recordIds = records.map((record: { id: any }) => record.id);
        Logger.log(DcxServer.name, 'recordIds', recordIds)

        const recordReads: Record[] = await Promise.all(
          recordIds.map(async (recordId: string) => {
            const { record }: { record: Record } = await Web5Manager.web5.dwn.records.read({
              from: Web5Manager.agent.agentDid.uri,
              message: {
                filter: {
                  recordId,
>>>>>>> 5d6c4a16
                },
              },
            });
            return record;
          }),
        );

<<<<<<< HEAD
        for (const record of recordReads) {
          if (record.id != lastRecordId) {
            if (record.protocolPath === 'application') {
              const applicationManifest = this.credentialManifests.find(
                (manifest: CredentialManifest) =>
                  manifest.presentation_definition.id === record.schema,
              );
              if (!!applicationManifest) {
                await DcxProtocolHandlers.processDcxApplication(
                  this.web5,
                  this.didManager.bearerDid,
                  record,
                  applicationManifest,
                );
              } else {
                console.log('Skipped message with protocol path', record.protocolPath);
=======
        Logger.log(`Read ${recordReads.length} records`);

        Logger.log(DcxServer.name, 'recordReads', recordReads);

        for (const record of recordReads) {
          Logger.log(DcxServer.name, 'record of recordReads', record);
          Logger.log(DcxServer.name, 'record.id', record.id);

          if (record.id != lastRecordId) {
            Logger.log(DcxServer.name, 'record.protocolPath === ', record.protocolPath);

            if (record.protocolPath === 'application') {
              Logger.log(DcxServer.name, 'Web5Manager.manifests', Web5Manager.manifests)

              const applicationManifest = Web5Manager.manifests.find(
                (manifest: CredentialManifest) =>
                  manifest.presentation_definition.id === record.schema,
              );
              Logger.log(DcxServer.name, '!!applicationManifest', !!applicationManifest)
              if (!!applicationManifest) {
                Logger.log(DcxServer.name, 'applicationManifest', applicationManifest)

                await ProtocolHandlers.processApplicationRecord(record, applicationManifest);
              } else {
                Logger.log('Skipped message with protocol path', record.protocolPath);
>>>>>>> 5d6c4a16
              }
              lastRecordId = record.id;
              await writeFile(DWN_LAST_RECORD_ID, lastRecordId);
            }
          } else {
<<<<<<< HEAD
            await Time.sleep();
=======
            await Time.sleep(100000);
>>>>>>> 5d6c4a16
          }
        }

        if (nextCursor) {
<<<<<<< HEAD
          console.log('Updated cursor for next query', nextCursor);
=======
          Logger.log('Updated cursor for next query', nextCursor);
>>>>>>> 5d6c4a16
          cursor = nextCursor;
          await writeFile(DWN_CURSOR, cursor);
        }

        if (!recordReads.length) {
<<<<<<< HEAD
          await Time.sleep();
        }
      }
    } catch (error: any) {
      console.error('DcxServer.poll', error);
      throw new DcxServerError(error);
    }
  }

  public async setup(): Promise<void> {
    try {
      console.log('Setting up DCX server ...');

      // Setup DCX server
      await this.setupDcxServer();
      console.log('DCX server setup complete!');

      // Setup DCX DWN
      await this.dwnManager.setupDcxDwn();
      console.log('DCX DWN setup complete!');

      this.isInitialized = true;
      console.log('DCX initialized! Polling for incoming records ...')
    } catch (error: any) {
      console.error('DcxServer.setup', error);
      throw new DcxServerError('Failed to setup DCX server');
    }
=======
          Logger.log('No records found!', recordReads.length);
          await Time.sleep(100000);
        }
      }
    } catch (error: any) {
      Logger.error(DcxServer.name, error);
      return error;
    }
  }

  public static stop() {
    Logger.log('Server stopping...');
    exit(0);
>>>>>>> 5d6c4a16
  }

  /**
   *  
   * @summary Starts the DCX server
   * @returns void
   */
  public async start(): Promise<void> {
<<<<<<< HEAD
    // Start polling for incoming records
    try {
      await this.setup();
      await this.poll()
    } catch (error) {
      console.error('Failed to start DCX server', error);
=======
    try {
      await this.setup();
      Logger.log('Web5 connection initialized', this.isInitialized);
      await Web5Manager.setup();

      // Start polling for incoming records
      this.isPolling = true;
      await this.poll();
    } catch (error: any) {
      Logger.error(DcxServer.name, 'Failed to setup DCX DWN', error?.message);
      Logger.error(DcxServer.name, error);
>>>>>>> 5d6c4a16
    }
  }
}

process.on('SIGTERM', () => {
  DcxServer.stop();
});

export default new DcxServer({});<|MERGE_RESOLUTION|>--- conflicted
+++ resolved
@@ -24,46 +24,21 @@
 
   constructor(options: DcxServerOptions) {
     super();
-<<<<<<< HEAD
-
-    this.dcxEnvConfig = options.dcxEnvConfig ?? dcxEnvConfig;
-    console.log("dcxEnvConfig", dcxEnvConfig)
-    console.log("dcxEnvConfig", dcxEnvConfig.WEB5_CONNECT_PASSWORD)
-    this.isInitialized = false;
-    this.credentialManifests = options.credentialManifests ?? [];
-    this.web5 = {} as Web5;
-    this.platformAgent = {} as Web5PlatformAgent;
-    this.didManager = new DidManager({
-      did: '',
-      portableDid: {} as PortableDid,
-      bearerDid: {} as BearerDid,
-    });
-    this.dwnManager = new DwnManager(this.web5, this.didManager.did);
-=======
     this.isPolling = false;
     this.isInitialized = !!this.WEB5_CONNECT_RECOVERY_PHRASE;
     this.manifests = Web5Manager.manifests = options.manifests ?? [];
->>>>>>> 5d6c4a16
   }
 
   public useManifest(name: string, manifest: CredentialManifest): void {
     Web5Manager.manifests.push({ ...manifest, name });
   }
 
-<<<<<<< HEAD
-  // @handleAsyncErrors
-  public async createDwnPassword(): Promise<string> {
-    try {
-      console.warn(WEB5_CONNECT_PASSWORD_WARNING);
-
-=======
   /**
    * 
    * @returns string
    */
   public async createPassword(): Promise<string> {
     try {
->>>>>>> 5d6c4a16
       const mnemonic = generateMnemonic(128).split(' ');
       const words: string[] = [];
       for (let i = 0; i < 6; i++) {
@@ -72,170 +47,6 @@
       }
       const password = words.join(' ');
       this.WEB5_CONNECT_PASSWORD = password;
-<<<<<<< HEAD
-      await writeFile('web5.password', password);
-      console.info(
-        'New Web5.connect password created and saved to file web5.password ' +
-        'to unlock and reuse the Web5 data created in this DCX server, set ' +
-        'WEB5_CONNECT_PASSWORD to this value in .env',
-      );
-      return password;
-    } catch (error) {
-      console.error('DcxServer.createDwnPassword', error);
-      throw new DcxServerError(error);
-    }
-  }
-
-  // @handleAsyncErrors
-  async web5ConnectInit(): Promise<void> {
-    try {
-      console.log('Web5 initializing and connecting ... ');
-      console.warn(WEB5_CONNECT_RECOVERY_PHRASE_WARNING);
-
-      const agentDid = await DidManager.createBearerDid({ gatewayUri: this.DHT_GATEWAY_ENDPOINT });
-      const platformAgent = await Web5UserAgent.create({ agentDid });
-      const recoveryPhrase = await platformAgent.initialize({
-        password: this.WEB5_CONNECT_PASSWORD,
-      });
-      const portableDid: PortableDid & { [key: string]: any } = await agentDid.export();
-
-      const { web5 } = await Web5.connect({
-        sync: 'off',
-        agent: platformAgent,
-        connectedDid: agentDid.uri,
-        password: this.WEB5_CONNECT_PASSWORD,
-        recoveryPhrase: this.WEB5_CONNECT_RECOVERY_PHRASE,
-        techPreview: { dwnEndpoints: this.DWN_ENDPOINTS },
-      });
-
-      this.didManager.did = agentDid.uri;
-      this.didManager.bearerDid = agentDid;
-      this.didManager.portableDid = portableDid;
-
-      this.web5 = web5;
-      this.platformAgent = platformAgent;
-      this.WEB5_CONNECT_RECOVERY_PHRASE = recoveryPhrase;
-
-      this.dwnManager.web5 = web5;
-      this.dwnManager.did = agentDid.uri;
-
-      await writeFile('web5.seed', recoveryPhrase);
-      console.info(
-        'New Web5.connect recovery phrase created and saved to file web5.seed, ' +
-        'to reuse the Web5 data created in this DCX server, set ' +
-        'WEB5_CONNECT_RECOVERY_PHRASE to this value in .env',
-      );
-
-      await writeFile('portable.json', stringify(portableDid));
-      console.info(
-        'New DCX DID created and saved to file portable.json ' +
-        'to reuse the DID created for this DCX server, set ' +
-        'WEB5_CONNECT_RECOVERY_PHRASE and WEB5_CONNECT_PASSWORD in .env',
-      );
-      console.log('Web5 initialized & connected!');
-    } catch (error) {
-      console.error('DcxServer.web5ConnectInit', error);
-      throw new DcxServerError(error);
-    }
-  }
-
-  // @handleAsyncErrors
-  async web5Connect(): Promise<void> {
-    try {
-      console.log('web5Connect ... ');
-
-      const agentDid = await DidManager.createBearerDid({ gatewayUri: this.DHT_GATEWAY_ENDPOINT });
-      console.log('agentDid', agentDid);
-      const platformAgent = await Web5UserAgent.create({ agentDid });
-      console.log('platformAgent', platformAgent);
-      const started = await platformAgent.start({ password: this.WEB5_CONNECT_PASSWORD });
-      console.log('started', started);
-      const portableDid = await agentDid.export();
-      console.log('portableDid', portableDid);
-      const { web5 } = await Web5.connect({
-        sync: 'off',
-        agent: platformAgent,
-        connectedDid: this.didManager.bearerDid?.uri,
-        password: this.WEB5_CONNECT_PASSWORD,
-        recoveryPhrase: this.WEB5_CONNECT_RECOVERY_PHRASE,
-        techPreview: { dwnEndpoints: this.DWN_ENDPOINTS },
-      });
-      console.log('this.WEB5_CONNECT_PASSWORD', this.WEB5_CONNECT_PASSWORD);
-
-      console.log('web5', web5);
-      this.didManager.did = agentDid.uri;
-      this.didManager.bearerDid = agentDid;
-      this.didManager.portableDid = portableDid;
-
-      console.log('this.didManager', this.didManager);
-      this.web5 = web5;
-      this.platformAgent = platformAgent;
-      this.dwnManager.web5 = web5;
-      this.dwnManager.did = agentDid.uri;
-      console.log('this.dwnManager', this.dwnManager);
-      console.log('Done');
-
-    } catch (error) {
-      console.error('DcxServer.web5Connect', error);
-      throw new DcxServerError(error);
-    }
-  }
-
-  /**
-   * @summary Configures the DCX server by creating a new password, initializing Web5,
-   * connecting to the remote DWN and configuring the DWN with the DCX credential-issuer protocol
-   */
-  // @handleAsyncErrors
-  public async setupDcxServer(): Promise<void> {
-    try {
-      if (!this.CIPHER_KEY) {
-        console.warn(CIPHER_KEY_WARNING);
-        this.CIPHER_KEY = crypto.randomBytes(32);
-        await writeFile('cipher.key', this.CIPHER_KEY.toString('base64'));
-        console.log('New cipher key created, saved to file cipher.key');
-      }
-
-      if (!this.WEB5_CONNECT_PASSWORD) {
-        await this.createDwnPassword();
-        console.log('DWN password created!');
-      }
-
-      console.log('setupDcxServer ...');
-
-      if (!this.WEB5_CONNECT_RECOVERY_PHRASE) {
-        console.log('!this.WEB5_CONNECT_RECOVERY_PHRASE ...');
-        await this.web5ConnectInit();
-      } else {
-        console.log('this.WEB5_CONNECT_RECOVERY_PHRASE ...');
-        await this.web5Connect();
-      }
-
-      console.log('this  =>\n~~~~~~~~~~~~~~~~~~~~~~\n', this);
-      console.log('web5  =>\n~~~~~~~~~~~~~~~~~~~~~~\n', this.web5);
-      console.log('did   =>\n~~~~~~~~~~~~~~~~~~~~~~\n', this.didManager.bearerDid);
-      console.log('recovery phrase  =>\n~~~~~~~~~~~~~~~~~~~~~~\n', this.WEB5_CONNECT_RECOVERY_PHRASE);
-
-      await this.dwnManager.setupDcxDwn();
-      console.log('DCX DWN setup complete!');
-    } catch (error: any) {
-      console.error('DcxServer.setupDcxServer', error);
-      throw new DcxServerError(error);
-    }
-  }
-
-  // @handleAsyncErrors
-  public async poll(): Promise<void> {
-    try {
-      const DWN_CURSOR = this.DWN_CURSOR;
-      const DWN_LAST_RECORD_ID = this.DWN_LAST_RECORD_ID;
-      let cursor = await readFileToJSON(DWN_CURSOR);
-      let lastRecordId = await readFileToString(DWN_LAST_RECORD_ID);
-      console.log('DCX server running!');
-
-      while (true) {
-        const { records = [], cursor: nextCursor } = await this.web5.dwn.records.query({
-          from: this.didManager.bearerDid.uri,
-=======
       await writeFile('password.key', password);
       return password;
     } catch (error: any) {
@@ -322,20 +133,10 @@
       while (this.isPolling) {
         const { records = [], cursor: nextCursor } = await Web5Manager.web5.dwn.records.query({
           from: Web5Manager.agent.agentDid.uri,
->>>>>>> 5d6c4a16
           message: {
             filter: {
               protocol: credentialIssuerProtocol.protocol,
             },
-<<<<<<< HEAD
-            pagination: {
-              cursor,
-              limit: 1,
-            },
-          },
-        });
-
-=======
             pagination,
           },
         });
@@ -345,20 +146,10 @@
         Logger.log(DcxServer.name, 'cursor', cursor)
         Logger.log(DcxServer.name, 'nextCursor', nextCursor)
 
->>>>>>> 5d6c4a16
         if (cursor && !records.length) {
           cursor = undefined;
         }
 
-<<<<<<< HEAD
-        const recordReads = await Promise.all(
-          records.map(async (recordResponse: { id: any }) => {
-            const { record } = await this.web5.dwn.records.read({
-              from: this.didManager.bearerDid.uri,
-              message: {
-                filter: {
-                  recordId: recordResponse.id,
-=======
         const recordIds = records.map((record: { id: any }) => record.id);
         Logger.log(DcxServer.name, 'recordIds', recordIds)
 
@@ -369,7 +160,6 @@
               message: {
                 filter: {
                   recordId,
->>>>>>> 5d6c4a16
                 },
               },
             });
@@ -377,24 +167,6 @@
           }),
         );
 
-<<<<<<< HEAD
-        for (const record of recordReads) {
-          if (record.id != lastRecordId) {
-            if (record.protocolPath === 'application') {
-              const applicationManifest = this.credentialManifests.find(
-                (manifest: CredentialManifest) =>
-                  manifest.presentation_definition.id === record.schema,
-              );
-              if (!!applicationManifest) {
-                await DcxProtocolHandlers.processDcxApplication(
-                  this.web5,
-                  this.didManager.bearerDid,
-                  record,
-                  applicationManifest,
-                );
-              } else {
-                console.log('Skipped message with protocol path', record.protocolPath);
-=======
         Logger.log(`Read ${recordReads.length} records`);
 
         Logger.log(DcxServer.name, 'recordReads', recordReads);
@@ -420,60 +192,22 @@
                 await ProtocolHandlers.processApplicationRecord(record, applicationManifest);
               } else {
                 Logger.log('Skipped message with protocol path', record.protocolPath);
->>>>>>> 5d6c4a16
               }
               lastRecordId = record.id;
               await writeFile(DWN_LAST_RECORD_ID, lastRecordId);
             }
           } else {
-<<<<<<< HEAD
-            await Time.sleep();
-=======
             await Time.sleep(100000);
->>>>>>> 5d6c4a16
           }
         }
 
         if (nextCursor) {
-<<<<<<< HEAD
-          console.log('Updated cursor for next query', nextCursor);
-=======
           Logger.log('Updated cursor for next query', nextCursor);
->>>>>>> 5d6c4a16
           cursor = nextCursor;
           await writeFile(DWN_CURSOR, cursor);
         }
 
         if (!recordReads.length) {
-<<<<<<< HEAD
-          await Time.sleep();
-        }
-      }
-    } catch (error: any) {
-      console.error('DcxServer.poll', error);
-      throw new DcxServerError(error);
-    }
-  }
-
-  public async setup(): Promise<void> {
-    try {
-      console.log('Setting up DCX server ...');
-
-      // Setup DCX server
-      await this.setupDcxServer();
-      console.log('DCX server setup complete!');
-
-      // Setup DCX DWN
-      await this.dwnManager.setupDcxDwn();
-      console.log('DCX DWN setup complete!');
-
-      this.isInitialized = true;
-      console.log('DCX initialized! Polling for incoming records ...')
-    } catch (error: any) {
-      console.error('DcxServer.setup', error);
-      throw new DcxServerError('Failed to setup DCX server');
-    }
-=======
           Logger.log('No records found!', recordReads.length);
           await Time.sleep(100000);
         }
@@ -487,7 +221,6 @@
   public static stop() {
     Logger.log('Server stopping...');
     exit(0);
->>>>>>> 5d6c4a16
   }
 
   /**
@@ -496,14 +229,6 @@
    * @returns void
    */
   public async start(): Promise<void> {
-<<<<<<< HEAD
-    // Start polling for incoming records
-    try {
-      await this.setup();
-      await this.poll()
-    } catch (error) {
-      console.error('Failed to start DCX server', error);
-=======
     try {
       await this.setup();
       Logger.log('Web5 connection initialized', this.isInitialized);
@@ -515,7 +240,6 @@
     } catch (error: any) {
       Logger.error(DcxServer.name, 'Failed to setup DCX DWN', error?.message);
       Logger.error(DcxServer.name, error);
->>>>>>> 5d6c4a16
     }
   }
 }
