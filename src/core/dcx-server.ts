--- conflicted
+++ resolved
@@ -12,7 +12,6 @@
 import { stringifier } from '../utils/json.js';
 import { Time } from '../utils/time.js';
 import { DidManager, Web5Manager } from './web5-manager.js';
-
 import terminalLink from 'terminal-link';
 import Logger from '../utils/logger.js';
 
@@ -34,7 +33,6 @@
     Web5Manager.manifests.push({ ...manifest, name });
   }
 
-<<<<<<< HEAD
   /**
    * 
    * @returns string
@@ -49,27 +47,11 @@
       }
       const password = words.join(' ');
       this.WEB5_CONNECT_PASSWORD = password;
-      await writeFile('web5.password', password);
-      Logger.info(
-        'New Web5.connect password created and saved to file web5.password\n' +
-        '   to unlock and reuse the Web5 data created in this DCX server, set\n' +
-        '   WEB5_CONNECT_PASSWORD to this value in .env',
-      );
+      await writeFile('password.key', password);
       return password;
     } catch (error: any) {
-      Logger.error('DcxServer.createPassword', error);
+      Logger.error(DcxServer.name, error);
       throw error;
-=======
-  @handleAsyncErrors
-  private async createDwnPassword(): Promise<string> {
-    console.warn(WEB5_CONNECT_PASSWORD_WARNING);
-
-    const mnemonic = generateMnemonic(128).split(' ');
-    const words: string[] = [];
-    for (let i = 0; i < 6; i++) {
-      const rand = Math.floor(Math.random() * mnemonic.length);
-      words.push(mnemonic[rand]);
->>>>>>> 3bf64c75
     }
   }
 
@@ -82,6 +64,7 @@
       if (!this.WEB5_CONNECT_PASSWORD) {
         Logger.security('No WEB5_CONNECT_PASSWORD detected!');
         Logger.security('New Web5 password saved to password.key')
+        Logger.security('Be sure to set WEB5_CONNECT_PASSWORD in .env going forward')
         await this.createPassword();
       }
 
@@ -93,7 +76,6 @@
         techPreview: { dwnEndpoints: Config.DWN_ENDPOINTS },
       });
 
-<<<<<<< HEAD
       if (!this.WEB5_CONNECT_RECOVERY_PHRASE && newSeedPhrase) {
         Logger.security('No WEB5_CONNECT_RECOVERY_PHRASE detected!')
         Logger.security('New Web5 recovery phrase saved to recovery.key');
@@ -115,25 +97,6 @@
       Web5Manager.web5 = web5;
       Web5Manager.agent = web5.agent as Web5PlatformAgent;
       await Web5Manager.agent.sync.registerIdentity({ did: connectedDid });
-=======
-  /**
-   * @summary Configures the DCX server by creating a new password, initializing Web5,
-   * connecting to the remote DWN and configuring the DWN with the DCX credential-issuer protocol
-   */
-  @handleAsyncErrors
-  private async setupDcxServer(): Promise<void> {
-    if (!this.CIPHER_KEY) {
-      console.warn(CIPHER_KEY_WARNING);
-      this.CIPHER_KEY = crypto.randomBytes(32);
-      await writeFile('cipher.key', this.CIPHER_KEY.toString('base64'));
-      console.log('New cipher key created, saved to file cipher.key');
-    }
-
-    if (!this.WEB5_CONNECT_PASSWORD) {
-      await this.createDwnPassword();
-      console.log('DWN password created!');
-    }
->>>>>>> 3bf64c75
 
       const ids = await Web5Manager.agent.identity.list();
       Logger.debug("ids", ids);
@@ -147,7 +110,7 @@
 
       this.isInitialized = true;
     } catch (error: any) {
-      Logger.error('DcxServer.setup', error);
+      Logger.error(DcxServer.name, error);
       throw error;
     }
   }
@@ -250,30 +213,14 @@
         }
       }
     } catch (error: any) {
-      Logger.error('DcxServer.poll', error);
+      Logger.error(DcxServer.name, error);
       return error;
     }
   }
 
-<<<<<<< HEAD
   public static stop() {
     Logger.log('Server stopping...');
     exit(0);
-=======
-  public async setup(): Promise<void> {
-    console.log('Setting up DCX server ...');
-
-    // Setup DCX server
-    await this.setupDcxServer();
-    console.log('DCX server setup complete!');
-
-    // Setup DCX DWN
-    await this.dwnManager.setupDcxDwn();
-    console.log('DCX DWN setup complete!');
-
-    this.isInitialized = true;
-    console.log('DCX initialized! Polling for incoming records ...')
->>>>>>> 3bf64c75
   }
 
   /**
@@ -291,8 +238,8 @@
       this.isPolling = true;
       await this.poll();
     } catch (error: any) {
-      Logger.error('Failed to setup DCX DWN', error?.message);
-      Logger.error(error);
+      Logger.error(DcxServer.name, 'Failed to setup DCX DWN', error?.message);
+      Logger.error(DcxServer.name, error);
     }
   }
 }
