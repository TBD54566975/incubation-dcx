--- conflicted
+++ resolved
@@ -25,16 +25,6 @@
 import { stringifier } from '../utils/json.js';
 import { Logger } from '../utils/logger.js';
 import { Time } from '../utils/time.js';
-<<<<<<< HEAD
-import { ConnectedDidManager, DidManager, Web5Manager } from './web5-manager.js';
-import terminalLink from 'terminal-link';
-import Logger from '../utils/logger.js';
-import { Web5UserAgent } from '@web5/user-agent';
-import agentPortable from "../../agent.json"
-import { PortableDid } from '@web5/dids';
-import { LevelStore } from '@web5/common';
-type DcxServerOptions = { manifests?: CredentialManifest[] };
-=======
 import { DidManager, Web5Manager } from './web5-manager.js';
 
 const defaultConnectOptions = {
@@ -45,7 +35,6 @@
 }
 
 type UsePath = 'manifest' | 'handler' | 'provider' | 'issuer' | 'gateway';
->>>>>>> e71fdede
 
 export class DcxServer extends Config {
   [key: string]: any;
@@ -191,40 +180,6 @@
         const overwritten = await FileSystem.overwrite('password.key', password);
         Logger.debug(`password.key overwritten ${overwritten}`, password);
       }
-<<<<<<< HEAD
-      Logger.log('Initializing Web5 connection ... ');
-      const password = this.WEB5_CONNECT_PASSWORD
-      let recoveryPhrase = this.WEB5_CONNECT_RECOVERY_PHRASE;
-      const agentVault = new HdIdentityVault();
-      await agentVault.initialize({ password, recoveryPhrase })
-      await agentVault.unlock({ password });
-      const agentDid = await agentVault.getDid();
-      Logger.log('agentDid', agentDid);
-
-      const agent = await Web5UserAgent.create({ agentDid, agentVault }) as Web5PlatformAgent;
-      if (await agent.firstLaunch()) {
-        await agent.initialize({ password, recoveryPhrase });
-      }
-      await agent.start({ password });
-      await agent.sync.registerIdentity({ did: agent.agentDid.uri });
-      Logger.debug('recoveryPhrase', recoveryPhrase);
-
-      Web5Manager.agent = agent;
-      Logger.debug("Web5Manager.agent", Web5Manager.agent);
-
-      Web5Manager.web5 = new Web5({ agent, connectedDid: agent.agentDid.uri })
-      Logger.debug("Web5Manager.web5", Web5Manager.web5);
-      await Web5Manager.agent.sync.registerIdentity({ did: agent.agentDid.uri });
-
-      const identities = await Web5Manager.agent.identity.list();
-      Logger.debug("identities", identities);
-
-      Web5Manager.connectedDid = new ConnectedDidManager(
-        agent.agentDid.uri,
-        agent.agentDid,
-        await agent.agentDid.export()
-      );
-=======
 
       Logger.debug('Initializing Web5 connection ... ');
       const web5ConnectOptions = !this.WEB5_CONNECT_RECOVERY_PHRASE
@@ -278,7 +233,6 @@
         const conectionJson = await FileSystem.overwrite('connected.json', stringifier(Web5Manager.connected.portableDid));
         Logger.info(`connected.json overwritten ${conectionJson} to ${connectedPortableDid.uri}`);
       }
->>>>>>> e71fdede
 
       this.isInitialized = true;
       Logger.debug("Web5Manager", Web5Manager);
