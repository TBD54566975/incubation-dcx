--- conflicted
+++ resolved
@@ -1,9 +1,6 @@
 {
   "name": "@dvcx/protocol",
-<<<<<<< HEAD
-=======
   "version": "0.0.2",
->>>>>>> a72c99c8
   "description": "DVCX: Decentralized Verifiable Credential Exchange. DWN protocol for verifiable credential exchange.",
   "type": "module",
   "workspaces": [
@@ -14,31 +11,16 @@
   "scripts": {
     "clean": "pnpm npkill -d $(pwd)/packages -t dist && pnpm npkill -d $(pwd) -t node_modules",
     "build": "pnpm --recursive --stream build",
-<<<<<<< HEAD
-    "build:applicant": "pnpm --filter applicant run build",
-    "build:common": "pnpm --filter common run build",
-    "build:issuer": "pnpm --filter issuer run build",
-    "test:applicant": "pnpm --filter applicant run test",
-    "test:common": "pnpm --filter common run test",
-    "test:issuer": "pnpm --filter issuer run test",
-    "workflow": "pnpm install --frozen-lockfile && pnpm build:applicant && pnpm build:common && pnpm build:issuer && pnpm test",
-    "publish:patch": "pnpm version patch && pnpm publish",
-    "publish:minor": "pnpm version minor && pnpm publish",
-    "publish:major": "pnpm version major && pnpm publish"
-=======
     "test": "pnpm --recursive test",
     "workflow": "pnpm install --frozen-lockfile && pnpm build:applicant && pnpm build:common && pnpm build:issuer && pnpm test",
     "version:patch": "pnpm --recursive version:patch",
     "version:minor": "pnpm --recursive version:minor",
     "version:major": "pnpm --recursive version:major"
->>>>>>> a72c99c8
   },
   "repository": {
     "type": "git",
     "url": "git+https://github.com/TBD54566975/incubation-dcx.git"
   },
-<<<<<<< HEAD
-=======
   "keywords": [
     "decentralized",
     "decentralized-applications",
@@ -58,7 +40,6 @@
   "engines": {
     "node": ">=18.0.0"
   },
->>>>>>> a72c99c8
   "license": "Apache-2.0",
   "contributors": [
     {
@@ -73,11 +54,16 @@
   "devDependencies": {
     "@changesets/changelog-github": "^0.5.0",
     "@changesets/cli": "^2.27.7",
+    "@eslint/js": "^8.56.0",
     "@npmcli/package-json": "^5.2.0",
     "@typescript-eslint/eslint-plugin": "^7.16.1",
+    "@typescript-eslint/parser": "^7.16.1",
     "audit-ci": "^7.1.0",
-    "eslint-plugin-mocha": "^10.4.3",
-    "npkill": "^0.12.2"
+    "eslint": "^8.56.0",
+    "globals": "^15.8.0",
+    "mocha": "^10.6.0",
+    "npkill": "^0.12.2",
+    "typescript-eslint": "^7.16.1"
   },
   "pnpm": {
     "overrides": {
