--- conflicted
+++ resolved
@@ -52,32 +52,6 @@
     }
   ],
   "devDependencies": {
-<<<<<<< HEAD
-    "@eslint/js": "^9.7.0",
-    "@types/chai": "^4.3.16",
-    "@types/eslint": "^8.56.10",
-    "@types/mocha": "^10.0.6",
-    "@types/ms": "^0.7.34",
-    "@types/node": "^20.14.7",
-    "@types/pako": "^2.0.3",
-    "@types/readable-stream": "^4.0.14",
-    "@types/sinon": "^17.0.3",
-    "@types/ws": "^8.5.11",
-    "@typescript-eslint/eslint-plugin": "^7.16.1",
-    "@typescript-eslint/parser": "^7.16.1",
-    "chai": "^5.1.1",
-    "chalk": "^5.3.0",
-    "dotenv": "^16.4.5",
-    "eslint": "^8.57.0",
-    "eslint-plugin-mocha": "^10.4.3",
-    "globals": "^15.8.0",
-    "mocha": "^10.6.0",
-    "prettier": "^3.3.3",
-    "rimraf": "^5.0.7",
-    "terminal-link": "^3.0.0",
-    "tsx": "^4.11.0",
-    "typescript": "^5.4.5",
-=======
     "@changesets/changelog-github": "^0.5.0",
     "@changesets/cli": "^2.27.7",
     "@eslint/js": "^8.56.0",
@@ -89,7 +63,6 @@
     "globals": "^15.8.0",
     "mocha": "^10.6.0",
     "npkill": "^0.12.2",
->>>>>>> 009dd44c
     "typescript-eslint": "^7.16.1"
   },
   "pnpm": {
