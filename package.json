{
  "name": "@dcx-protocol/root",
  "version": "0.0.7",
  "description": "DCX: Decentralized Credential Exchange. DWN protocol for verifiable credential exchange.",
  "type": "module",
  "workspaces": [
    "packages/applicant",
    "packages/common",
    "packages/issuer"
  ],
  "scripts": {
    "clean": "pnpm npkill -d $(pwd)/packages -t dist && pnpm npkill -d $(pwd) -t node_modules",
    "build": "pnpm --recursive --stream build",
    "test": "pnpm --recursive test",
    "workflow": "pnpm install --frozen-lockfile && pnpm build && pnpm test",
    "version": "tsx scripts/version.ts",
    "publish": "tsx scripts/publish.ts"
  },
  "repository": {
    "type": "git",
    "url": "git+https://github.com/TBD54566975/incubation-dcx.git"
  },
  "keywords": [
    "decentralized",
    "decentralized-applications",
    "decentralized-identity",
    "decentralized-web",
    "vcs",
    "verifiable credentials",
    "web5",
    "decentralized credential exchange",
    "dwn",
    "dweb node",
    "dwn protocol"
  ],
  "publishConfig": {
    "access": "public"
  },
  "engines": {
    "node": ">=18.0.0"
  },
  "license": "Apache-2.0",
  "contributors": [
    {
      "name": "Bryan Nonni",
      "url": "https://github.com/bnonni"
    },
    {
      "name": "Ian Patton",
      "url": "https://github.com/ianpatton"
    }
  ],
  "devDependencies": {
    "@changesets/changelog-github": "^0.5.0",
    "@changesets/cli": "^2.27.7",
    "@eslint/js": "^8.57.0",
    "@npmcli/package-json": "^5.2.0",
    "@typescript-eslint/eslint-plugin": "^7.16.1",
    "@typescript-eslint/parser": "^7.16.1",
    "audit-ci": "^7.1.0",
    "eslint": "^8.57.0",
    "globals": "^15.8.0",
    "mocha": "^10.6.1",
    "npkill": "^0.12.2"
  },
<<<<<<< HEAD
  "scripts": {
    "gen-cipher-key": "openssl rand -base64 32 >> cipher.key",
    "test": "npm run build && npm run test:unit && npm run test:e2e",
    "test:e2e": "tsx tests/server.integration.ts -t && node tests/server.integration.cjs -t",
    "test:unit": "echo TODO: Add unit tests && exit 0",
    "clean": "rimraf dist",
    "build:cjs": "rimraf dist/cjs && node build/cjs-bundle.js && echo '{\"type\": \"commonjs\"}' > ./dist/cjs/package.json",
    "build:esm": "rimraf dist/esm dist/types && tsc",
    "build": "npm run clean && npm run build:esm && npm run build:cjs",
    "lint": "eslint . --max-warnings 0",
    "lint:fix": "eslint . --fix",
    "dev": "npm run build && tsx tests/server.ts",
    "format": "npx prettier --write ./src/**/**/**/*",
    "workflow": "npm ci && npm run build --if-present && npm test",
    "publish:patch": "npm version patch && npm publish",
    "publish:minor": "npm version minor && npm publish",
    "publish:major": "npm version major && npm publish"
=======
  "pnpm": {
    "overrides": {
      "express@<4.19.2": ">=4.19.2",
      "ws@<8.17.1": ">=8.17.1"
    }
  },
  "dependencies": {
    "typescript-eslint": "^7.16.1"
>>>>>>> a91bcdc2
  }
}<|MERGE_RESOLUTION|>--- conflicted
+++ resolved
@@ -63,25 +63,6 @@
     "mocha": "^10.6.1",
     "npkill": "^0.12.2"
   },
-<<<<<<< HEAD
-  "scripts": {
-    "gen-cipher-key": "openssl rand -base64 32 >> cipher.key",
-    "test": "npm run build && npm run test:unit && npm run test:e2e",
-    "test:e2e": "tsx tests/server.integration.ts -t && node tests/server.integration.cjs -t",
-    "test:unit": "echo TODO: Add unit tests && exit 0",
-    "clean": "rimraf dist",
-    "build:cjs": "rimraf dist/cjs && node build/cjs-bundle.js && echo '{\"type\": \"commonjs\"}' > ./dist/cjs/package.json",
-    "build:esm": "rimraf dist/esm dist/types && tsc",
-    "build": "npm run clean && npm run build:esm && npm run build:cjs",
-    "lint": "eslint . --max-warnings 0",
-    "lint:fix": "eslint . --fix",
-    "dev": "npm run build && tsx tests/server.ts",
-    "format": "npx prettier --write ./src/**/**/**/*",
-    "workflow": "npm ci && npm run build --if-present && npm test",
-    "publish:patch": "npm version patch && npm publish",
-    "publish:minor": "npm version minor && npm publish",
-    "publish:major": "npm version major && npm publish"
-=======
   "pnpm": {
     "overrides": {
       "express@<4.19.2": ">=4.19.2",
@@ -90,6 +71,5 @@
   },
   "dependencies": {
     "typescript-eslint": "^7.16.1"
->>>>>>> a91bcdc2
   }
 }