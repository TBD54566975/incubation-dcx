{
  "name": "@dcx-protocol/root",
<<<<<<< HEAD
  "version": "0.0.7",
=======
  "version": "0.0.6",
>>>>>>> f5aa9c27
  "description": "DCX: Decentralized Credential Exchange. DWN protocol for verifiable credential exchange.",
  "type": "module",
  "workspaces": [
    "packages/applicant",
    "packages/common",
    "packages/issuer"
  ],
  "scripts": {
    "clean": "pnpm npkill -d $(pwd)/packages -t dist && pnpm npkill -d $(pwd) -t node_modules",
    "build": "pnpm --recursive --stream build",
    "test": "pnpm --recursive test",
    "workflow": "pnpm install --frozen-lockfile && pnpm build && pnpm test",
    "version": "tsx scripts/version.ts",
    "publish": "tsx scripts/publish.ts"
  },
  "repository": {
    "type": "git",
    "url": "git+https://github.com/TBD54566975/incubation-dcx.git"
  },
  "keywords": [
    "decentralized",
    "decentralized-applications",
    "decentralized-identity",
    "decentralized-web",
    "vcs",
    "verifiable credentials",
    "web5",
    "decentralized credential exchange",
    "dwn",
    "dweb node",
    "dwn protocol"
  ],
  "publishConfig": {
    "access": "public"
  },
  "engines": {
    "node": ">=18.0.0"
  },
  "license": "Apache-2.0",
  "contributors": [
    {
      "name": "Bryan Nonni",
      "url": "https://github.com/bnonni"
    },
    {
      "name": "Ian Patton",
      "url": "https://github.com/ianpatton"
    }
  ],
  "devDependencies": {
    "@changesets/changelog-github": "^0.5.0",
    "@changesets/cli": "^2.27.7",
    "@eslint/js": "^8.57.0",
    "@npmcli/package-json": "^5.2.0",
    "@typescript-eslint/eslint-plugin": "^7.16.1",
    "@typescript-eslint/parser": "^7.16.1",
    "audit-ci": "^7.1.0",
    "eslint": "^8.57.0",
    "globals": "^15.8.0",
    "mocha": "^10.6.1",
    "npkill": "^0.12.2"
  },
  "pnpm": {
    "overrides": {
      "express@<4.19.2": ">=4.19.2",
      "ws@<8.17.1": ">=8.17.1"
    }
  },
  "dependencies": {
    "typescript-eslint": "^7.16.1"
  }
}<|MERGE_RESOLUTION|>--- conflicted
+++ resolved
@@ -1,10 +1,6 @@
 {
   "name": "@dcx-protocol/root",
-<<<<<<< HEAD
   "version": "0.0.7",
-=======
-  "version": "0.0.6",
->>>>>>> f5aa9c27
   "description": "DCX: Decentralized Credential Exchange. DWN protocol for verifiable credential exchange.",
   "type": "module",
   "workspaces": [
