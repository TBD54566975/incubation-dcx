{
<<<<<<< HEAD
  "name": "dcx",
  "version": "1.0.0",
  "description": "Decentralized Credential Exchange: DWN protocol definition for verifiable credential exchange using credential manifests",
=======
  "name": "@formfree/dcx",
  "version": "0.0.6",
  "description": "Decentralized Credential Exchange (DCX): A DWN protocol for decentrlized exchange of verifiable credentials",
>>>>>>> fbb921ea
  "type": "module",
  "main": "./dist/cjs/index.js",
  "module": "./dist/esm/index.js",
  "types": "./dist/types/index.d.ts",
<<<<<<< HEAD
  "scripts": {
    "gen-cpr-key": "openssl rand -base64 32",
    "test": "echo TODO && exit 0",
    "clean": "rimraf dist",
    "build:esm": "rimraf dist/esm dist/types && tsc",
    "build": "npm run clean && npm run build:esm",
    "lint": "eslint . --max-warnings 0",
    "lint:fix": "eslint . --fix",
    "dev": "tsx dist/esm/index.js"
  },
  "homepage": "https://github.com/TBD54566975/incubation-tblend#readme",
  "bugs": "https://github.com/TBD54566975/incubation-tblend/issues",
  "repository": {
    "type": "git",
    "url": "git+ssh://git@github.com/TBD54566975/incubation-tblend.git"
=======
  "homepage": "https://github.com/TBD54566975/incubation-dcx#readme",
  "bugs": "https://github.com/TBD54566975/incubation-dcx/issues",
  "repository": {
    "type": "git",
    "url": "git+https://github.com/TBD54566975/incubation-dcx.git"
>>>>>>> fbb921ea
  },
  "license": "Apache-2.0",
  "contributors": [
    {
      "name": "Bryan Nonni",
      "url": "https://github.com/bnonni"
    },
    {
      "name": "Ian Patton",
      "url": "https://github.com/ianpatton"
    }
  ],
  "files": [
    "dist",
    "src"
  ],
  "exports": {
    ".": {
      "types": "./dist/types/index.d.ts",
<<<<<<< HEAD
      "import": "./dist/esm/index.js",
      "require": "./dist/cjs/index.js"
    },
    "./utils": {
      "types": "./dist/types/utils.d.ts",
      "import": "./dist/esm/utils.js",
      "require": "./dist/cjs/utils.js"
=======
      "import": "./dist/esm/index.js"
>>>>>>> fbb921ea
    }
  },
  "keywords": [
    "decentralized",
    "decentralized-applications",
    "decentralized-identity",
    "decentralized-web",
    "vcs",
    "verifiable credentials",
    "web5",
<<<<<<< HEAD
    "verifiable credentials issuer"
  ],
  "publishConfig": {
    "access": "public",
    "provenance": true
=======
    "decentralized credential exchange",
    "dwn",
    "dweb node",
    "dwn protocol"
  ],
  "publishConfig": {
    "access": "public"
>>>>>>> fbb921ea
  },
  "engines": {
    "node": ">=18.0.0"
  },
  "dependencies": {
<<<<<<< HEAD
    "@types/node": "^20.13.0",
    "@types/readable-stream": "^4.0.14",
=======
>>>>>>> fbb921ea
    "@web5/agent": "^0.3.8",
    "@web5/api": "^0.9.4",
    "@web5/common": "^1.0.1",
    "@web5/credentials": "^1.0.2",
    "@web5/crypto": "^1.0.1",
    "@web5/crypto-aws-kms": "^1.0.1",
    "@web5/dids": "^1.1.0",
    "@web5/identity-agent": "^0.3.8",
    "@web5/proxy-agent": "^0.3.8",
    "@web5/user-agent": "^0.3.8",
<<<<<<< HEAD
    "dotenv": "^16.4.5"
  },
  "devDependencies": {
    "@eslint/js": "^9.4.0",
    "@hapi/code": "^9.0.3",
    "@hapi/lab": "^25.2.0",
    "@typescript-eslint/eslint-plugin": "^7.11.0",
    "@typescript-eslint/parser": "^7.11.0",
    "eslint": "^8.57.0",
    "rimraf": "^5.0.7",
    "tsx": "^4.11.0",
    "typescript": "^5.4.5"
=======
    "bip39": "^3.1.0",
    "ms": "^2.1.3"
  },
  "devDependencies": {
    "@eslint/js": "^9.7.0",
    "@types/chai": "^4.3.16",
    "@types/eslint": "^8.56.10",
    "@types/mocha": "^10.0.6",
    "@types/ms": "^0.7.34",
    "@types/node": "^20.14.7",
    "@types/pako": "^2.0.3",
    "@types/readable-stream": "^4.0.14",
    "@types/sinon": "^17.0.3",
    "@types/ws": "^8.5.11",
    "@typescript-eslint/eslint-plugin": "^7.11.0",
    "@typescript-eslint/parser": "^7.11.0",
    "chai": "^5.1.1",
    "chalk": "^5.3.0",
    "dotenv": "^16.4.5",
    "eslint": "^8.57.0",
    "eslint-plugin-mocha": "^10.4.3",
    "globals": "^15.8.0",
    "prettier": "^3.3.2",
    "rimraf": "^5.0.7",
    "terminal-link": "^3.0.0",
    "tsx": "^4.11.0",
    "typescript": "^5.4.5",
    "typescript-eslint": "^7.16.1"
  },
  "scripts": {
    "gen-cipher-key": "openssl rand -base64 32 >> cipher.key",
    "test": "npm run test:unit && npm run test:e2e",
    "test:e2e": "tsx tests/server.integration.ts -t && node tests/server.integration.cjs -t",
    "test:unit": "echo TODO: Add unit tests && exit 0",
    "clean": "rimraf dist",
    "build:cjs": "rimraf dist/cjs && node build/cjs-bundle.js && echo '{\"type\": \"commonjs\"}' > ./dist/cjs/package.json",
    "build:esm": "rimraf dist/esm dist/types && tsc",
    "build": "npm run clean && npm run build:esm && npm run build:cjs",
    "lint": "eslint . --max-warnings 0",
    "lint:fix": "eslint . --fix",
    "dev": "npm run build && tsx tests/server.ts",
    "format": "npx prettier --write ./src/**/**/**/*",
    "workflow": "npm ci && npm run build --if-present && npm test",
    "publish:patch": "npm version patch && npm publish",
    "publish:minor": "npm version minor && npm publish",
    "publish:major": "npm version major && npm publish"
>>>>>>> fbb921ea
  }
}<|MERGE_RESOLUTION|>--- conflicted
+++ resolved
@@ -1,40 +1,16 @@
 {
-<<<<<<< HEAD
-  "name": "dcx",
-  "version": "1.0.0",
-  "description": "Decentralized Credential Exchange: DWN protocol definition for verifiable credential exchange using credential manifests",
-=======
   "name": "@formfree/dcx",
   "version": "0.0.6",
   "description": "Decentralized Credential Exchange (DCX): A DWN protocol for decentrlized exchange of verifiable credentials",
->>>>>>> fbb921ea
   "type": "module",
   "main": "./dist/cjs/index.js",
   "module": "./dist/esm/index.js",
   "types": "./dist/types/index.d.ts",
-<<<<<<< HEAD
-  "scripts": {
-    "gen-cpr-key": "openssl rand -base64 32",
-    "test": "echo TODO && exit 0",
-    "clean": "rimraf dist",
-    "build:esm": "rimraf dist/esm dist/types && tsc",
-    "build": "npm run clean && npm run build:esm",
-    "lint": "eslint . --max-warnings 0",
-    "lint:fix": "eslint . --fix",
-    "dev": "tsx dist/esm/index.js"
-  },
-  "homepage": "https://github.com/TBD54566975/incubation-tblend#readme",
-  "bugs": "https://github.com/TBD54566975/incubation-tblend/issues",
-  "repository": {
-    "type": "git",
-    "url": "git+ssh://git@github.com/TBD54566975/incubation-tblend.git"
-=======
   "homepage": "https://github.com/TBD54566975/incubation-dcx#readme",
   "bugs": "https://github.com/TBD54566975/incubation-dcx/issues",
   "repository": {
     "type": "git",
     "url": "git+https://github.com/TBD54566975/incubation-dcx.git"
->>>>>>> fbb921ea
   },
   "license": "Apache-2.0",
   "contributors": [
@@ -54,17 +30,7 @@
   "exports": {
     ".": {
       "types": "./dist/types/index.d.ts",
-<<<<<<< HEAD
-      "import": "./dist/esm/index.js",
-      "require": "./dist/cjs/index.js"
-    },
-    "./utils": {
-      "types": "./dist/types/utils.d.ts",
-      "import": "./dist/esm/utils.js",
-      "require": "./dist/cjs/utils.js"
-=======
       "import": "./dist/esm/index.js"
->>>>>>> fbb921ea
     }
   },
   "keywords": [
@@ -75,13 +41,6 @@
     "vcs",
     "verifiable credentials",
     "web5",
-<<<<<<< HEAD
-    "verifiable credentials issuer"
-  ],
-  "publishConfig": {
-    "access": "public",
-    "provenance": true
-=======
     "decentralized credential exchange",
     "dwn",
     "dweb node",
@@ -89,17 +48,11 @@
   ],
   "publishConfig": {
     "access": "public"
->>>>>>> fbb921ea
   },
   "engines": {
     "node": ">=18.0.0"
   },
   "dependencies": {
-<<<<<<< HEAD
-    "@types/node": "^20.13.0",
-    "@types/readable-stream": "^4.0.14",
-=======
->>>>>>> fbb921ea
     "@web5/agent": "^0.3.8",
     "@web5/api": "^0.9.4",
     "@web5/common": "^1.0.1",
@@ -110,20 +63,6 @@
     "@web5/identity-agent": "^0.3.8",
     "@web5/proxy-agent": "^0.3.8",
     "@web5/user-agent": "^0.3.8",
-<<<<<<< HEAD
-    "dotenv": "^16.4.5"
-  },
-  "devDependencies": {
-    "@eslint/js": "^9.4.0",
-    "@hapi/code": "^9.0.3",
-    "@hapi/lab": "^25.2.0",
-    "@typescript-eslint/eslint-plugin": "^7.11.0",
-    "@typescript-eslint/parser": "^7.11.0",
-    "eslint": "^8.57.0",
-    "rimraf": "^5.0.7",
-    "tsx": "^4.11.0",
-    "typescript": "^5.4.5"
-=======
     "bip39": "^3.1.0",
     "ms": "^2.1.3"
   },
@@ -170,6 +109,5 @@
     "publish:patch": "npm version patch && npm publish",
     "publish:minor": "npm version minor && npm publish",
     "publish:major": "npm version major && npm publish"
->>>>>>> fbb921ea
   }
 }