{
<<<<<<< HEAD
  "name": "@dcxp/root",
  "version": "3.0.1",
=======
  "name": "@dcx-protocol/root",
  "version": "5.0.0",
>>>>>>> 1d0fffca
  "description": "DCX: Decentralized Credential Exchange. DWN protocol for verifiable credential exchange.",
  "type": "module",
  "workspaces": [
    "packages/applicant",
    "packages/common",
    "packages/issuer",
    "packages/server"
  ],
  "scripts": {
    "audit-ci": "audit-ci --config ./audit-ci.json",
    "build": "pnpm --recursive --stream build",
    "build:tests:node": "pnpm --recursive --stream build:tests:node",
    "clean": "pnpm npkill -d $(pwd)/packages -t dist && pnpm npkill -d $(pwd) -t node_modules",
    "coverage": "codecov upload-process -t $CODECOV_TOKEN -r TBD54566975/incubation-dcx",
    "lint": "pnpm --recursive --stream lint",
    "lint:fix": "pnpm --recursive --stream lint:fix",
    "publish:all": "pnpm --filter applicant publish && pnpm --filter common publish && pnpm --filter issuer publish && pnpm --filter server publish",
    "test": "pnpm --recursive --stream test",
    "test:node": "pnpm --recursive --stream test:node",
    "workflow": "pnpm lint && pnpm install --frozen-lockfile && pnpm lint && pnpm build && pnpm build:tests:node",
    "build-test": "pnpm --recursive --stream build && pnpm --recursive --stream build:tests:node && pnpm --recursive --stream test:node",
    "version": "tsx scripts/version.ts",
    "version:patch": "tsx scripts/version.ts patch",
    "version:minor": "tsx scripts/version.ts minor",
    "version:major": "tsx scripts/version.ts major",
    "applicant": "pnpm --filter applicant",
    "applicant:build": "pnpm --filter applicant build",
    "applicant:publish": "pnpm --filter applicant publish",
    "applicant:test:node": "pnpm --filter applicant test:node",
    "applicant:version:patch": "tsx scripts/version.ts patch applicant",
    "applicant:version:minor": "tsx scripts/version.ts minor applicant",
    "applicant:version:major": "tsx scripts/version.ts major applicant",
    "common": "pnpm --filter common",
    "common:build": "pnpm --filter common build",
    "common:publish": "pnpm --filter common publish",
    "common:test:node": "pnpm --filter common test:node",
    "common:version:patch": "tsx scripts/version.ts patch common",
    "common:version:minor": "tsx scripts/version.ts minor common",
    "common:version:major": "tsx scripts/version.ts major common",
    "issuer": "pnpm --filter issuer",
    "issuer:build": "pnpm --filter issuer build",
    "issuer:publish": "pnpm --filter issuer publish",
    "issuer:test:node": "pnpm --filter issuer test:node",
    "issuer:version:patch": "tsx scripts/version.ts patch issuer",
    "issuer:version:minor": "tsx scripts/version.ts minor issuer",
    "issuer:version:major": "tsx scripts/version.ts major issuer",
    "server": "pnpm --filter server",
    "server:build": "pnpm --filter server build",
    "server:publish": "pnpm --filter server publish",
    "server:test:node": "pnpm --filter server test:node",
    "server:version:minor": "tsx scripts/version.ts minor server",
    "server:version:major": "tsx scripts/version.ts major server",
    "server:version:patch": "tsx scripts/version.ts patch server"
  },
  "repository": {
    "type": "git",
    "url": "git+https://github.com/TBD54566975/incubation-dcx.git"
  },
  "keywords": [
    "decentralized",
    "decentralized-applications",
    "decentralized-identity",
    "decentralized-web",
    "vcs",
    "verifiable credentials",
    "web5",
    "decentralized credential exchange",
    "dwn",
    "dweb node",
    "dwn protocol"
  ],
  "publishConfig": {
    "access": "public"
  },
  "engines": {
    "node": ">=18.0.0 || <22.0.0"
  },
  "license": "Apache-2.0",
  "contributors": [
    {
      "name": "Bryan Nonni",
      "url": "https://github.com/bnonni"
    },
    {
      "name": "Ian Patton",
      "url": "https://github.com/ianpatton"
    }
  ],
  "devDependencies": {
    "@changesets/changelog-github": "^0.5.0",
    "@changesets/cli": "^2.27.7",
    "@npmcli/package-json": "^5.2.0",
    "@typescript-eslint/eslint-plugin": "^7.16.1",
    "audit-ci": "^7.1.0",
    "eslint-plugin-mocha": "^10.4.3",
    "globals": "^15.8.0",
    "npkill": "^0.12.2"
  },
  "pnpm": {
    "overrides": {
      "express@<4.19.2": ">=4.19.2",
      "ws@<8.17.1": ">=8.17.1"
    }
  }
}<|MERGE_RESOLUTION|>--- conflicted
+++ resolved
@@ -1,11 +1,6 @@
 {
-<<<<<<< HEAD
   "name": "@dcxp/root",
-  "version": "3.0.1",
-=======
-  "name": "@dcx-protocol/root",
   "version": "5.0.0",
->>>>>>> 1d0fffca
   "description": "DCX: Decentralized Credential Exchange. DWN protocol for verifiable credential exchange.",
   "type": "module",
   "workspaces": [
