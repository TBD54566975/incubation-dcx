{
  "name": "@dvcx/protocol",
<<<<<<< HEAD
  "version": "0.0.2",
=======
  "version": "0.0.4",
>>>>>>> cd51f7ed
  "description": "DVCX: Decentralized Verifiable Credential Exchange. DWN protocol for verifiable credential exchange.",
  "type": "module",
  "workspaces": [
    "packages/applicant",
    "packages/common",
    "packages/issuer"
  ],
  "scripts": {
    "clean": "pnpm npkill -d $(pwd)/packages -t dist && pnpm npkill -d $(pwd) -t node_modules",
    "build": "pnpm --recursive --stream build",
    "test": "pnpm --recursive test",
    "workflow": "pnpm install --frozen-lockfile && pnpm build && pnpm test",
    "version": "tsx scripts/version.ts",
    "publish": "tsx scripts/publish.ts"
  },
  "repository": {
    "type": "git",
    "url": "git+https://github.com/TBD54566975/incubation-dcx.git"
  },
  "keywords": [
    "decentralized",
    "decentralized-applications",
    "decentralized-identity",
    "decentralized-web",
    "vcs",
    "verifiable credentials",
    "web5",
    "decentralized credential exchange",
    "dwn",
    "dweb node",
    "dwn protocol"
  ],
  "publishConfig": {
    "access": "public"
  },
  "engines": {
    "node": ">=18.0.0"
  },
  "license": "Apache-2.0",
  "contributors": [
    {
      "name": "Bryan Nonni",
      "url": "https://github.com/bnonni"
    },
    {
      "name": "Ian Patton",
      "url": "https://github.com/ianpatton"
    }
  ],
  "devDependencies": {
    "@changesets/changelog-github": "^0.5.0",
    "@changesets/cli": "^2.27.7",
    "@eslint/js": "^8.56.0",
    "@npmcli/package-json": "^5.2.0",
    "@typescript-eslint/eslint-plugin": "^7.16.1",
    "@typescript-eslint/parser": "^7.16.1",
    "audit-ci": "^7.1.0",
    "eslint": "^8.56.0",
    "globals": "^15.8.0",
    "mocha": "^10.6.0",
    "npkill": "^0.12.2"
  },
  "pnpm": {
    "overrides": {
      "express@<4.19.2": ">=4.19.2",
      "ws@<8.17.1": ">=8.17.1"
    }
  }
}<|MERGE_RESOLUTION|>--- conflicted
+++ resolved
@@ -1,10 +1,6 @@
 {
   "name": "@dvcx/protocol",
-<<<<<<< HEAD
-  "version": "0.0.2",
-=======
   "version": "0.0.4",
->>>>>>> cd51f7ed
   "description": "DVCX: Decentralized Verifiable Credential Exchange. DWN protocol for verifiable credential exchange.",
   "type": "module",
   "workspaces": [
