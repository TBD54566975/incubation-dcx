--- conflicted
+++ resolved
@@ -1,10 +1,6 @@
 {
   "name": "@dcx-protocol/root",
-<<<<<<< HEAD
-  "version": "0.1.0",
-=======
   "version": "0.1.1",
->>>>>>> d0e30a5e
   "description": "DCX: Decentralized Credential Exchange. DWN protocol for verifiable credential exchange.",
   "type": "module",
   "workspaces": [
