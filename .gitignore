node_modules
dist
db-data
/DATA
.DS_Store
<<<<<<< HEAD
keys.json
.env
cursor.json
lastRecordId
local-test.ts
=======

cursor.json
lastRecordId
local-test.ts

# Secrets
CUSTOM-MANIFEST.json
.env
did:dht*.json
.ignore

password.key
recovery.key
>>>>>>> fbb921ea
<|MERGE_RESOLUTION|>--- conflicted
+++ resolved
@@ -3,13 +3,6 @@
 db-data
 /DATA
 .DS_Store
-<<<<<<< HEAD
-keys.json
-.env
-cursor.json
-lastRecordId
-local-test.ts
-=======
 
 cursor.json
 lastRecordId
@@ -22,5 +15,4 @@
 .ignore
 
 password.key
-recovery.key
->>>>>>> fbb921ea
+recovery.key