--- conflicted
+++ resolved
@@ -1,16 +1,6 @@
 # Decentralized Credential Exchange (DCX)
 
-<<<<<<< HEAD
-DCX is a new DWeb Node (DWN) procotol proposal (implemented as a npm package) with the purpose of facilitating the decentralized exchange of credentials between applicants, issuers and data providers. is both a protocol and a software package. The DCX protocol defines a process for verifiable credential exchange between user agents and issuers via DWN protocols. The DCX package is a FOSS npm package that implements the protocol in addition to a "credentials in, credentials out" asynchronous web server that manages protocol interactions between user agents and DWN servers. The goal of this project is to implement a well documented, abstractly designed npm package to make participation in the dcx protocol as simple as running `npm install @formfree/dcx`, which can be used to bootstrap running a DCX issuer server and provide the following functionality:
-
-- Web5/DWN: manages connection to the Web5 platform and facilitates all operations between issuer and applicant DWNs
-- DID management: manages import, export & creation of DHT-method DIDs
-- Protocol handlers: implements generic handler logic to interact with the protocol (Verifiable Presentation verification, VC data requests and VC issuance)
-
-The protocol is open and permissionless leveraging the benefits of DWNs, Verifiable Credentials (VCs) and many other powerful Web5 primitives. As mentioned above, the protocol is designed to facilitate the decentralized exchange of credentials between  applicants, issuers and data providers; more specifically, DCX interacts with applicant and issuer DWNs performing CRUD operations on DWN Records. Different types of DWN record schemas are defined to represent different messages being sent to/from different actors. These records contain informatino about the VCs required as inputs to the DCX server to received as outputs different VCs.
-=======
 DCX is a new DWeb Node (DWN) procotol meant to facilitate the exchange of verifiable credentials between applicants and issuers. DCX is a "credentials in, credentials out" asynchronous web server that manages these interactions. The protocol is open and permissionless leveraging the benefits of DWNs, Verifiable Credentials (VCs) and many other powerful Web5 primitives. As mentioned above, the protocol is designed to facilitate the decentralized exchange of credentials between applicants, issuers and data providers; more specifically, DCX interacts with applicant and issuer DWNs performing CRUD operations on DWN Records. Different types of DWN record schemas are defined to represent different messages being sent to/from different actors. These records contain informatino about the VCs required as inputs to the DCX server to received as outputs different VCs.
->>>>>>> a20d95e8
 
 [Credential Manifests](https://identity.foundation/credential-manifest/) are a big part of what makes DCX work. These documents outline key pieces of information:
 1. The input credentials required by the issuer
