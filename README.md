# Decentralized Credential Exchange (DCX)

Decentralized Credential Exchange (DCX) is a new DWeb Node (DWN) procotol proposal (implemented as a npm package) with the purpose of facilitating the decentralized exchange of credentials between applicants, issuers and data providers. is both a protocol and a software package. The DCX protocol defines a process for verifiable credential exchange between user agents and issuers via DWN protocols. The DCX package is a FOSS npm package that implements the protocol in addition to a "credentials in, credentials out" asynchronous web server that manages protocol interactions between user agents and DWN servers. The goal of this project is to implement a well documented, abstractly designed npm package and merge it into the Web5 monorepo under the name `@web5/dcx`, so developers can `npm install @web5/dcx` into any javascript/typescript project and run a DCX server to participate in the DCX protocol.

## Package

The DCX package is a FOSS npm package used to bootstrap running a DCX issuer server. The package handles the connection between the DCX server and its corresponding DWN server and provides the following functionality:

1. DCX to DWN server connection - asynchronous communication between issuers and applicants
2. DCX to DHT gateway connection - asynchronous communication between issuers and DHT gateways
3. DID DHT key management - import/export/create DID DHT keys
4. DCX protocol & handlers - integrated with api handlers to facilitate required interactions with DWNs and 3rd parties

## Protocol

The DCX protocol is open and permissionless leveraging the benefits of DWNs, Verifiable Credentials (VCs) and many other powerful Web5 primitives. As mentioned above, the protocol is designed to facilitate the decentralized exchange of credentials between  applicants, issuers and data providers; more specifically, DCX interacts with applicant and issuer DWNs performing CRUD operations on DWN Records. Different types of DWN record schemas are defined to represent different messages being sent to/from different actors. These records contain informatino about the VCs required as inputs to the DCX server to received as outputs different VCs.

[Credential Manifests](https://identity.foundation/credential-manifest/) are a big part of what makes DCX work. These documents outline key pieces of information:
1. The input credentials required by the issuer
2. The output credential(s) the applicant can expect
3. Data formatting preferences

> Credential Manifests are a resource format that defines preconditional requirements, Issuer style preferences, and other facets. User Agents utilize to help articulate and select the inputs necessary for processing and issuance of a specified credential.
> 
> A Credential Manifest is a document, hosted by an Issuer and consumed by User Agents, codifying the credentials that it issues in terms of pre-requisites and inputs. These can be static or dynamic, but their form and usage are detailed in this specification.

Applicants pull these manifest records from the issuer's DWN, so they can understand what VCs are required on their side of the exchange. For more details on protocol interactions between issuers and applicants, see the diagrams in the [Architecture](#architecture) and [Sequence](#sequence) sections below.

The DCX protocol and its varying schemas can be found below:

[Protocol](./src/protocol/)
  - [`src/protocol/credential-issuer.ts`](./src/protocol/credential-issuer.ts) defines credential issuer protocol
  - [`src/protocol/credential-applicant.ts`](./src/protocol/credential-applicant.ts) defines credential applicant protocol

[Protocol Schemas](./src/protocol/schemas/)
  - [`src/protocol/schemas/invoice.ts`](./src/protocol/schemas/invoice.ts) defines the schema for invoice records
  - [`src/protocol/schemas/manifest.ts`](./src/protocol/schemas/manifest.ts) defines schema for manifest records
  - [`src/protocol/schemas/application.ts`](./src/protocol/schemas/application.ts) defines schema for application records
  - [`src/protocol/schemas/response.ts`](./src/protocol/schemas/response.ts) defines schema for response records

[Protocol Manifests](./src/protocol/manifests/)
  - [`src/protocol/manifests/EXAMPLE-MANIFEST.json`](./src/protocol/manifests/EXAMPLE-MANIFEST.json) defines an example manifest
  - **NOTE**: Manifests do not ship with the DCX package. Developers are required to provide their own manifests when building their DCX issuer server

## Architecture

![dcx-architecture](./docs/img/dcx-architecture.png)

#### Actors

- **DCX**: Protocol boundary within which actors communicate
- **DCX Issuer**: Web server running @web5/dcx and web5-js
- **Issuer DWN**: DCX Issuer's DWN server running dwn-sdk-js
- **DCX Applicant**: User client application running @web5/dcx and web5-js
- **Applicant DWN**: DCX Applicant's DWN server running dwn-sdk-js

#### Packages

- [web5-js](https://github.com/TBD54566975/web5-js)
- [@web5/dcx](https://github.com/TBD54566975/incubation-dcx)
- [dwn-sdk-js](https://github.com/TBD54566975/dwn-sdk-js)

## Sequence

#### Full Sequence

![dcx-full-sequence](./docs/img/dcx-full-sequence.png)

1.  DCX Issuer configures Issuer DWN with dcx protocol: credential-issuer and credential-applicant
2.  DCX Issuer creates credential manifest record in Issuer DWN
3.  DCX Issuer creates subscription to Issuer DWN
4.  DCX Applicant creates subscription to Applicant DWN 
5.  DCX Applicant reads credential manifest record from Issuer DWN 
6.  DCX Applicant acquires required credentials from issuers listed in manifest
7.  DCX Applicant creates application record in Issuer DWN
8.  DCX Issuer reads application record via Issuer DWN subscription
9.  DCX Issuer uses @web5/dcx to verify application record credentials against credential manifest 
10. DCX Issuer creates response record in Applicant DWN
11. DCX Applicant reads response record via Applicant DWN subscription
12. DCX Issuer creates invoice record in Applicant DWN
13. DCX Applicant reads invoice record via Applicant DWN subscription

Notes:

1. Credential-issuer and credential-applicant protocols defines DWN record CRUD actions between Issuer and Applicant
2. under the credential-issuer manifest route
3. Subscription to receive incoming application records
4. Subscription to receive incoming response records
5. Defines required "credentials in" to receive desired "credentials out"
6. Credentials are acquired separately, outside of DCX protocol, from listed trusted issuers
7. Application record includes credentials that satisfy credential manifest mentioned in step 5
9. DCX Issuer validates credentials against credential manifest using DCX software handlers

#### Issuer Sequence

![dcx-issuer-sequence](./docs/img/dcx-issuer-sequence.png)

1. DCX Issuer configures Issuer DWN with dcx protocol (issuer & applicant)
2. DCX Issuer creates credential manifest record in Issuer DWN
3. DCX Issuer creates subscription to Issuer DWN
4. DCX Issuer reads application record via Issuer DWN subscription
5. DCX Issuer uses DCX software handlers to verify credentials against credential manifest
6. DCX Issuer configures DWN with DCX Issuer protocol
7. DCX Issuer creates DWN manifest record in own DWN to define required credentials to obtain other credentials
8. DCX Issuer subscribes to own DWN to listen for application records
9. DCX Issuer reads an incoming application record and validates against respective credential manifest
10. DCX Issuer creates application response or denial record and sends to applicant DWN
11. DCX Issuer creates invoice response record and sends to applicant DWN

#### Applicant Sequence

![dcx-applicant-sequence](./docs/img/dcx-applicant-sequence.png)

1. DCX Applicant configures Applicant DWN with dcx protocol (issuer & applicant)
2. DCX Applicant creates subscription to Applicant DWN 
3. DCX Applicant reads credential manifest record from Issuer DWN
4. DCX Applicant acquires required credentials from issuers listed in manifest
5. DCX Applicant creates application record in Issuer DWN
6. DCX Applicant reads response record via Applicant DWN subscription
7. DCX Applicant reads invoice record via Applicant DWN subscription (optional)

## Use

```javascript
// issuer side
import {
  credentialIssuerProtocol,
  manifestSchema,
} from "@web5/credential-issuance-protocol";

// example use in protocol query
const { protocols } = await web5.dwn.protocols.query({
  from: did,
  message: {
    filter: {
      protocol: credentialIssuerProtocol.protocol,
    },
  },
});

// applicant side
import {
  credentialApplicantProtocol,
  manifestSchema,
  presentationSchema,
  responseSchema,
} from "@web5/credential-issuance-protocol";

// example use in write
const { record: applicationRecord, status: createStatus } =
  await web5?.web5.dwn.records.create({
    store: true,
    data: presentationResult.presentation,
    message: {
      recipient: issuerDid,
      schema: presentationSchema.$id,
      dataFormat: "application/json",
      protocol: credentialApplicantProtocol.protocol,
      protocolPath: "application",
    },
  });
```

## To Do

- [x] Create repo with documentation and diagrams
<<<<<<< HEAD
- [x] Credential issuer protocol handlers: [#5](https://github.com/TBD54566975/incubation-tblend/pull/5)
  - [x] Use env var to allow importing custom manifests: [#5](https://github.com/TBD54566975/incubation-tblend/pull/5)
  - [x] Create, read, update credential manifest records in DWN: [#5](https://github.com/TBD54566975/incubation-tblend/pull/5)
  - [x] Create and update responses to applications: [#5](https://github.com/TBD54566975/incubation-tblend/pull/5)
  - [x] Read applications, parse credentials and validate against manifest (presentation exchange): [#5](https://github.com/TBD54566975/incubation-tblend/pull/5)
  - [x] Request new credentials from trusted 3rd party issuers: [#5](https://github.com/TBD54566975/incubation-tblend/pull/5)
  - [x] Create new credentials from 3rd party data requests: [#5](https://github.com/TBD54566975/incubation-tblend/pull/5)
  - [ ] Create and update invoices as responses to applications
- [x] DCX DWN Manager [#15](https://github.com/TBD54566975/incubation-dcx/pull/15)
- [x] DID DHT Manager [#10](https://github.com/TBD54566975/incubation-dcx/pull/10)
- [x] DCX Server [#13](https://github.com/TBD54566975/incubation-dcx/pull/13)
=======
- [x] Credential issuer protocol handlers: [#5](https://github.com/TBD54566975//incubation-dcx/pull/5)
  - [x] Use env var to allow importing custom manifests: [#5](https://github.com/TBD54566975//incubation-dcx/pull/5)
  - [x] Create, read, update credential manifest records in DWN: [#5](https://github.com/TBD54566975//incubation-dcx/pull/5)
  - [x] Create and update responses to applications: [#5](https://github.com/TBD54566975//incubation-dcx/pull/5)
  - [x] Read applications, parse credentials and validate against manifest (presentation exchange): [#5](https://github.com/TBD54566975//incubation-dcx/pull/5)
  - [x] Request new credentials from trusted 3rd party issuers: [#5](https://github.com/TBD54566975//incubation-dcx/pull/5)
  - [x] Create new credentials from 3rd party data requests: [#5](https://github.com/TBD54566975//incubation-dcx/pull/5)
- [x] DCX DWN Manager [#15](https://github.com/TBD54566975/incubation-dcx/pull/15)
- [x] DID DHT Manager [#10](https://github.com/TBD54566975/incubation-dcx/pull/10)
- [x] DCX Server [#13](https://github.com/TBD54566975/incubation-dcx/pull/13)

### Other PRs
- [Debugging and cleanup](https://github.com/TBD54566975/incubation-dcx/pull/18)
>>>>>>> 5d6c4a16

## Project Resources

| Resource                                   | Description                                                                   |
| ------------------------------------------ | ----------------------------------------------------------------------------- |
| [CODEOWNERS](./CODEOWNERS)                 | Outlines the project lead(s)                                                  |
| [CODE_OF_CONDUCT.md](./CODE_OF_CONDUCT.md) | Expected behavior for project contributors, promoting a welcoming environment |
| [CONTRIBUTING.md](./CONTRIBUTING.md)       | Developer guide to build, test, run, access CI, chat, discuss, file issues    |
| [GOVERNANCE.md](./GOVERNANCE.md)           | Project governance                                                            |
| [LICENSE](./LICENSE)                       | Apache License, Version 2.0                                                   |<|MERGE_RESOLUTION|>--- conflicted
+++ resolved
@@ -164,19 +164,6 @@
 ## To Do
 
 - [x] Create repo with documentation and diagrams
-<<<<<<< HEAD
-- [x] Credential issuer protocol handlers: [#5](https://github.com/TBD54566975/incubation-tblend/pull/5)
-  - [x] Use env var to allow importing custom manifests: [#5](https://github.com/TBD54566975/incubation-tblend/pull/5)
-  - [x] Create, read, update credential manifest records in DWN: [#5](https://github.com/TBD54566975/incubation-tblend/pull/5)
-  - [x] Create and update responses to applications: [#5](https://github.com/TBD54566975/incubation-tblend/pull/5)
-  - [x] Read applications, parse credentials and validate against manifest (presentation exchange): [#5](https://github.com/TBD54566975/incubation-tblend/pull/5)
-  - [x] Request new credentials from trusted 3rd party issuers: [#5](https://github.com/TBD54566975/incubation-tblend/pull/5)
-  - [x] Create new credentials from 3rd party data requests: [#5](https://github.com/TBD54566975/incubation-tblend/pull/5)
-  - [ ] Create and update invoices as responses to applications
-- [x] DCX DWN Manager [#15](https://github.com/TBD54566975/incubation-dcx/pull/15)
-- [x] DID DHT Manager [#10](https://github.com/TBD54566975/incubation-dcx/pull/10)
-- [x] DCX Server [#13](https://github.com/TBD54566975/incubation-dcx/pull/13)
-=======
 - [x] Credential issuer protocol handlers: [#5](https://github.com/TBD54566975//incubation-dcx/pull/5)
   - [x] Use env var to allow importing custom manifests: [#5](https://github.com/TBD54566975//incubation-dcx/pull/5)
   - [x] Create, read, update credential manifest records in DWN: [#5](https://github.com/TBD54566975//incubation-dcx/pull/5)
@@ -190,7 +177,6 @@
 
 ### Other PRs
 - [Debugging and cleanup](https://github.com/TBD54566975/incubation-dcx/pull/18)
->>>>>>> 5d6c4a16
 
 ## Project Resources
 
