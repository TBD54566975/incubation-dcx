import dotenv from 'dotenv';
dotenv.config({ path: '.env.test' });

import { FileSystem, Mnemonic } from '@dcx-protocol/common';
import { Web5 } from '@web5/api';
import { Web5UserAgent } from '@web5/user-agent';
import { expect } from 'chai';
import { applicantConfig, DcxApplicant } from '../src/index.js';

process.env.NODE_ENV = 'test';

<<<<<<< HEAD
describe('DcxApplicant class', () => {

  const dcxApplicant = new DcxApplicant({
=======
describe('ApplicantServer class', () => {
  const dcxApplicant = new ApplicantCore({
>>>>>>> 51f1a7af
    config: {
      ...applicantConfig,
      web5Password       : process.env.APPLICANT_WEB5_PASSWORD ?? Mnemonic.createPassword(),
      web5RecoveryPhrase : process.env.APPLICANT_WEB5_RECOVERY_PHRASE ?? Mnemonic.createRecoveryPhrase(),
      agentDataPath      : 'DATA/DCX/APPLICANT/AGENT',
    }
  });

  after(async () => {
    await FileSystem.rmdir('DATA', { recursive: true, force: true });
  });

  describe('has default properties that', () => {
    it('should include static property isSetup as a boolean equal to false', () => {
      const isSetup = dcxApplicant.isSetup;
      expect(isSetup).to.not.be.null.and.not.be.undefined;
      expect(isSetup).equals(false);
    });

    it('should include property isInitialized as a boolean equal to false', () => {
      const isInitialized = dcxApplicant.isInitialized;
      expect(isInitialized).to.not.be.null.and.not.be.undefined;
      expect(typeof isInitialized).equals('boolean');
      expect(isInitialized).equals(false);
    });

    it('should include property options as an object containing 6 entries', () => {
      const options = dcxApplicant.options;
      expect(options).to.not.be.null.and.not.be.undefined;
      expect(Object.entries(options)).to.have.lengthOf.gte(6);
    });

    describe('.initializeWeb5()', () => {
      it('should initialize the dcxApplicant web5 connection', async () => {
        await dcxApplicant.initializeWeb5();
        expect(dcxApplicant.isInitialized).equals(true);
      });

      it('should initialize the DcxApplicant', () => {
        expect(DcxApplicant.web5).to.not.be.null.and.not.be.undefined;
        expect(DcxApplicant.web5).to.be.instanceof(Web5);

<<<<<<< HEAD
        expect(DcxApplicant.agent).to.not.be.null.and.not.be.undefined;
        expect(DcxApplicant.agent).to.be.instanceof(DcxAgent);

        expect(DcxApplicant.agentVault).to.not.be.null.and.not.be.undefined;
        expect(DcxApplicant.agentVault).to.be.instanceof(DcxIdentityVault);
=======
        expect(ApplicantCore.agent).to.not.be.null.and.not.be.undefined;
        expect(ApplicantCore.agent).to.be.instanceof(Web5UserAgent);
>>>>>>> 51f1a7af
      });
    });

    describe('.setupDwn()', () => {
      it('should setup the remote DWN', async () => {
        await dcxApplicant.setupDwn();
        expect(dcxApplicant.isSetup).equals(true);
      });
    });
  });
});<|MERGE_RESOLUTION|>--- conflicted
+++ resolved
@@ -9,14 +9,9 @@
 
 process.env.NODE_ENV = 'test';
 
-<<<<<<< HEAD
 describe('DcxApplicant class', () => {
 
   const dcxApplicant = new DcxApplicant({
-=======
-describe('ApplicantServer class', () => {
-  const dcxApplicant = new ApplicantCore({
->>>>>>> 51f1a7af
     config: {
       ...applicantConfig,
       web5Password       : process.env.APPLICANT_WEB5_PASSWORD ?? Mnemonic.createPassword(),
@@ -59,16 +54,8 @@
         expect(DcxApplicant.web5).to.not.be.null.and.not.be.undefined;
         expect(DcxApplicant.web5).to.be.instanceof(Web5);
 
-<<<<<<< HEAD
         expect(DcxApplicant.agent).to.not.be.null.and.not.be.undefined;
-        expect(DcxApplicant.agent).to.be.instanceof(DcxAgent);
-
-        expect(DcxApplicant.agentVault).to.not.be.null.and.not.be.undefined;
-        expect(DcxApplicant.agentVault).to.be.instanceof(DcxIdentityVault);
-=======
-        expect(ApplicantCore.agent).to.not.be.null.and.not.be.undefined;
-        expect(ApplicantCore.agent).to.be.instanceof(Web5UserAgent);
->>>>>>> 51f1a7af
+        expect(DcxApplicant.agent).to.be.instanceof(Web5UserAgent);
       });
     });
 
