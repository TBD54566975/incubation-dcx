import dotenv from 'dotenv';
dotenv.config({ path: '.env.test' });

import { expect } from 'chai';
import { applicantConfig } from '../src/index.js';

process.env.NODE_ENV = 'test';

<<<<<<< HEAD
describe('DcxApplicantConfig class', () => {
=======
describe('ApplicantConfig class', () => {
>>>>>>> 51f1a7af

  describe('has properties defined by process.env vars and ', () => {
    it('should contain property APPLICANT_PORT as a number equal to 5000', () => {
      const APPLICANT_PORT = applicantConfig.port;
      expect(APPLICANT_PORT).to.not.be.null.and.not.be.undefined;
      expect(APPLICANT_PORT).to.be.a('number');
      expect(APPLICANT_PORT).equals(5000);
    });

    it('should contain property APPLICANT_SERVICE_NAME as a string equal to "@dcx-protocol/applicant"', () => {
      const APPLICANT_SERVICE_NAME = applicantConfig.serviceName;
      expect(APPLICANT_SERVICE_NAME).to.not.be.null.and.not.be.undefined;
      expect(APPLICANT_SERVICE_NAME).to.be.a('string');
      expect(APPLICANT_SERVICE_NAME).equals('@dcx-protocol/applicant');
    });

    it('should contain property APPLICANT_SERVICE_ID as a string equal to "dcx-applicant"', () => {
      const APPLICANT_SERVICE_ID = applicantConfig.serviceId;
      expect(APPLICANT_SERVICE_ID).to.not.be.null.and.not.be.undefined;
      expect(APPLICANT_SERVICE_ID).to.be.a('string');
      expect(APPLICANT_SERVICE_ID).equals('dcx-applicant');
    });

    it('should contain property APPLICANT_CURSOR as a string equal to applicant-cursor.json', () => {
      const APPLICANT_CURSOR = applicantConfig.cursorFile;
      expect(APPLICANT_CURSOR).to.not.be.null.and.not.be.undefined;
      expect(APPLICANT_CURSOR).to.be.a('string');
      expect(APPLICANT_CURSOR).equals('applicant-cursor.json');
    });

    it('should contain property APPLICANT_LAST_RECORD_ID as a string equal to lastRecordId.applicant', () => {
      const APPLICANT_LAST_RECORD_ID = applicantConfig.lastRecordIdFile;
      expect(APPLICANT_LAST_RECORD_ID).to.not.be.null.and.not.be.undefined;
      expect(APPLICANT_LAST_RECORD_ID).to.be.a('string');
      expect(APPLICANT_LAST_RECORD_ID).equals('lastRecordId.applicant');
    });

    it('should contain property APPLICANT_DWN_ENDPOINTS as an array of length 1', () => {
      const APPLICANT_DWN_ENDPOINTS = applicantConfig.dwnEndpoints;
      expect(APPLICANT_DWN_ENDPOINTS).to.not.be.null.and.not.be.undefined;
      expect(APPLICANT_DWN_ENDPOINTS).to.be.an('array');
      expect(APPLICANT_DWN_ENDPOINTS).to.have.lengthOf.gte(1);
    });

    it('should contain property APPLICANT_GATEWAY_URIS as an array of length 1', () => {
      const APPLICANT_GATEWAY_URIS = applicantConfig.gatewayUris;
      expect(APPLICANT_GATEWAY_URIS).to.not.be.null.and.not.be.undefined;
      expect(APPLICANT_GATEWAY_URIS).to.be.an('array');
      expect(APPLICANT_GATEWAY_URIS).to.have.lengthOf.gte(1);
    });

    it('should contain property APPLICANT_WEB5_AGENT_DATA_PATH as a string equal to "DATA/DCX/APPLICANT/AGENT"', () => {
      const APPLICANT_WEB5_AGENT_DATA_PATH = applicantConfig.agentDataPath;
      expect(APPLICANT_WEB5_AGENT_DATA_PATH).to.not.be.null.and.not.be.undefined;
      expect(APPLICANT_WEB5_AGENT_DATA_PATH).to.be.a('string');
      expect(APPLICANT_WEB5_AGENT_DATA_PATH).equals('DATA/DCX/APPLICANT/AGENT');
    });

    it('should contain property APPLICANT_WEB5_PASSWORD as a string', () => {
      const APPLICANT_WEB5_PASSWORD = applicantConfig.web5Password;
      expect(APPLICANT_WEB5_PASSWORD).to.not.be.null.and.not.be.undefined;
      expect(APPLICANT_WEB5_PASSWORD).to.be.a('string');
    });

    it('should contain APPLICANT_WEB5_RECOVERY_PHRASE as a string', () => {
      const APPLICANT_WEB5_RECOVERY_PHRASE = applicantConfig.web5RecoveryPhrase;
      expect(APPLICANT_WEB5_RECOVERY_PHRASE).to.not.be.null.and.not.be.undefined;
      expect(APPLICANT_WEB5_RECOVERY_PHRASE).to.be.a('string');
    });
  });

  describe('extends Config class', () => {
    it('should contain property DCX_ENDPOINTS inherited from Config class as an object containing 3 key value pairs', () => {
      const DCX_ENDPOINTS = applicantConfig.DCX_ENDPOINTS;
      expect(DCX_ENDPOINTS).to.not.be.null.and.not.be.undefined;
      expect(DCX_ENDPOINTS).to.be.an('object');
      expect(Object.entries(DCX_ENDPOINTS)).have.lengthOf.gte(3);
    });

    it('should contain property DCX_INPUT_ISSUERS inherited from Config class as an array of length 1', () => {
      const DCX_INPUT_ISSUERS = applicantConfig.DCX_INPUT_ISSUERS;
      expect(DCX_INPUT_ISSUERS).to.not.be.null.and.not.be.undefined;
      expect(DCX_INPUT_ISSUERS).to.be.an('array');
      expect(DCX_INPUT_ISSUERS).to.have.lengthOf.gte(1);
    });

    it('should contain property DCX_HANDSHAKE_MANIFEST inherited from Config class as an object of type ServerManifest', () => {
      const DCX_HANDSHAKE_MANIFEST = applicantConfig.DCX_HANDSHAKE_MANIFEST;
      expect(DCX_HANDSHAKE_MANIFEST).to.not.be.null.and.not.be.undefined;
      expect(DCX_HANDSHAKE_MANIFEST).to.be.an('object');
      expect(DCX_HANDSHAKE_MANIFEST.id).to.equal('DCX-HANDSHAKE-MANIFEST');
    });
  });
});<|MERGE_RESOLUTION|>--- conflicted
+++ resolved
@@ -6,11 +6,7 @@
 
 process.env.NODE_ENV = 'test';
 
-<<<<<<< HEAD
-describe('DcxApplicantConfig class', () => {
-=======
 describe('ApplicantConfig class', () => {
->>>>>>> 51f1a7af
 
   describe('has properties defined by process.env vars and ', () => {
     it('should contain property APPLICANT_PORT as a number equal to 5000', () => {
