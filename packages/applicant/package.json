--- conflicted
+++ resolved
@@ -1,11 +1,6 @@
 {
-<<<<<<< HEAD
   "name": "@dcxp/applicant",
-  "version": "1.0.0",
-=======
-  "name": "@dcx-protocol/applicant",
   "version": "3.1.1",
->>>>>>> ab7fec65
   "description": "DCX Applicant protocol and server",
   "type": "module",
   "main": "./dist/cjs/index.js",
