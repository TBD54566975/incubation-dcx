{
<<<<<<< HEAD
  "name": "@dcxp/applicant",
  "version": "3.1.1",
=======
  "name": "@dcx-protocol/applicant",
  "version": "3.0.0",
>>>>>>> 1d0fffca
  "description": "DCX Applicant protocol and server",
  "type": "module",
  "main": "./dist/cjs/index.js",
  "module": "./dist/esm/index.js",
  "types": "./dist/types/index.d.ts",
  "scripts": {
    "clean": "rimraf dist coverage tests/compiled",
    "build": "pnpm clean && pnpm build:esm && pnpm build:cjs",
    "build:esm": "rimraf dist/esm dist/types && pnpm tsc -p tsconfig.json",
    "build:cjs": "rimraf dist/cjs && node build/cjs-bundle.js && echo '{\"type\": \"commonjs\"}' > ./dist/cjs/package.json",
    "build:tests:node": "rimraf tests/compiled && pnpm tsc -p tests/tsconfig.json",
    "test": "pnpm test:node",
    "test:e2e": "tsx tests/e2e/*.spec.ts -t",
    "test:node": "pnpm build:tests:node && NODE_ENV=test pnpm c8 mocha --require dotenv/config",
    "lint": "eslint . --max-warnings 0 -c ../../eslint.config.cjs",
    "lint:fix": "eslint . --fix -c ../../eslint.config.cjs"
  },
  "homepage": "https://github.com/TBD54566975/incubation-dcx#readme",
  "bugs": "https://github.com/TBD54566975/incubation-dcx/issues",
  "repository": {
    "type": "git",
    "url": "git+https://github.com/TBD54566975/incubation-dcx.git"
  },
  "license": "Apache-2.0",
  "contributors": [
    {
      "name": "Bryan Nonni",
      "url": "https://github.com/bnonni"
    },
    {
      "name": "Ian Patton",
      "url": "https://github.com/ianpatton"
    }
  ],
  "files": [
    "dist",
    "src"
  ],
  "exports": {
    ".": {
      "types": "./dist/types/index.d.ts",
      "import": "./dist/esm/index.js"
    }
  },
  "keywords": [
    "decentralized",
    "decentralized-applications",
    "decentralized-identity",
    "decentralized-web",
    "vcs",
    "verifiable credentials",
    "web5",
    "decentralized credential exchange",
    "dcx",
    "dwn",
    "dweb node",
    "dwn protocol"
  ],
  "publishConfig": {
    "access": "public"
  },
  "engines": {
    "node": ">=18.0.0 || <22.0.0"
  },
  "dependencies": {
    "@dcx-protocol/common": "workspace:*",
    "@noble/ciphers": "^0.5.3",
    "@scure/bip39": "^1.3.0",
    "@tbd54566975/dwn-sdk-js": "^0.4.4",
    "@web5/agent": "^0.4.1",
    "@web5/api": "^0.10.0",
    "@web5/common": "^1.0.2",
    "@web5/credentials": "^1.0.4",
    "@web5/crypto": "^1.0.2",
    "@web5/dids": "^1.1.2",
    "@web5/user-agent": "^0.4.1",
    "chalk": "^5.3.0",
    "ed25519-keygen": "^0.6.2",
    "isomorphic-ws": "^5.0.0",
    "ms": "^2.1.3"
  },
  "devDependencies": {
    "@playwright/test": "^1.45.3",
    "@types/chai": "^4.3.16",
    "@types/chai-as-promised": "^7.1.8",
    "@types/eslint": "^9.6.0",
    "@types/mocha": "^10.0.7",
    "@types/ms": "^0.7.34",
    "@types/node": "^20.14.11",
    "@types/readable-stream": "^4.0.15",
    "@typescript-eslint/eslint-plugin": "^7.16.1",
    "@typescript-eslint/parser": "^7.16.1",
    "@web/test-runner": "^0.18.2",
    "@web/test-runner-playwright": "^0.11.0",
    "abstract-level": "^2.0.0",
    "c8": "^10.1.2",
    "chai": "^5.1.1",
    "chai-as-promised": "^8.0.0",
    "dotenv": "^16.4.5",
    "esbuild": "^0.23.0",
    "eslint": "^8.57.0",
    "eslint-plugin-mocha": "^10.4.3",
    "globals": "^15.8.0",
    "mocha": "^10.6.1",
    "mocha-junit-reporter": "^2.2.1",
    "node-stdlib-browser": "^1.2.0",
    "playwright": "^1.45.3",
    "rimraf": "^6.0.1",
    "typescript": "^5.5.3",
    "typescript-eslint": "^7.17.0"
  }
}<|MERGE_RESOLUTION|>--- conflicted
+++ resolved
@@ -1,11 +1,6 @@
 {
-<<<<<<< HEAD
   "name": "@dcxp/applicant",
-  "version": "3.1.1",
-=======
-  "name": "@dcx-protocol/applicant",
   "version": "3.0.0",
->>>>>>> 1d0fffca
   "description": "DCX Applicant protocol and server",
   "type": "module",
   "main": "./dist/cjs/index.js",
