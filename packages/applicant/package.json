--- conflicted
+++ resolved
@@ -1,10 +1,6 @@
 {
   "name": "@dcx-protocol/applicant",
-<<<<<<< HEAD
   "version": "0.0.8",
-=======
-  "version": "0.0.7",
->>>>>>> f5aa9c27
   "description": "DCX Applicant protocol and server",
   "type": "module",
   "main": "./dist/cjs/index.js",
