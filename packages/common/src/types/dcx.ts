import { DwnPaginationCursor, DwnResponseStatus } from '@web5/agent';
import { Record as DwnRecord } from '@web5/api';
<<<<<<< HEAD
import { DcxConfig } from '../../../server/src/config';
=======
import { DcxConfig } from '../config';
>>>>>>> 31a419e9

import { PresentationDefinitionV2, VcDataModel, VerifiableCredential } from '@web5/credentials';
import { DcxOptions } from './options';

export type AdditionalProperties = Record<string, any>;

export type VerifiablePresentation = {
  id?: string;
  spec_version?: string;
  applicant?: string;
  manifest_id?: string;
  application_id?: string;
  response?: {
    id: string;
    path: string;
    format: string;
  };
  denial?: {
    reason: string;
  };
} & AdditionalProperties;

export type VcDataRequest = undefined | {
  vcs: VerifiableCredential[]
};

export type ManifestOutputDescriptor = {
  id: string;
  name: string;
  schema: string;
};

export type Filter = {
  type: string;
  pattern: string;
};

export type Field = {
  path: string[];
  filter?: Filter;
};

export type Constraint = {
  fields: Field[];
};

export type InputDescriptor = {
  id: string;
  purpose: string;
  constraints: Constraint;
};

export type ManifestFormat = {
  jwt_vc: { alg: string[] };
};
export type PresentationDefinition = {
  id: string;
  input_descriptors: InputDescriptor[];
};

/**
 * Issuer interface defines objects passed into server.useOptions.issuers
 * DCX issuers are entities that issue credentials to applicants prior to an application submission.
 * These issuers are 3rd party data validators that sign VCs and provide them to applicants.
 * The list of trusted issuers within DCX should be list of entities that are trusted to issue the VCs
 * that are defined in the CredentialManifest.presentation_definition.input_descriptors section as inputs to the DCX.
 * See more details at {@link https://identity.foundation/credential-manifest/#input-evaluation}
 */
export interface Issuer extends AdditionalProperties {
  name: string;
  id: string;
}

/**
 * CredentialManifest implements DIF spec
 * See more details at {@link https://identity.foundation/credential-manifest/#credential-manifest}
 */
export interface CredentialManifest extends AdditionalProperties {
  id: string;
  name: string;
  description: string;
  spec_version: string;
  issuer: Issuer;
  output_descriptors: ManifestOutputDescriptor[];
  format: ManifestFormat;
  presentation_definition: PresentationDefinition;
}

export type VerifiedCredential = {
  issuer: string;
  subject: string;
  vc: VcDataModel;
};

export type PresentationExchangeArgs = {
  vcJwts: string[];
  presentationDefinition: PresentationDefinitionV2
};

export type DcxIssuerProcessRecordParams = { record: DwnRecord, manifest: CredentialManifest, providerId?: string };
export type DcxApplicantProcessRecordParams = { pex: PresentationExchangeArgs, recipient: string }
export type DcxRecordsQueryResponse = DwnResponseStatus & { records: DwnRecord[]; cursor?: DwnPaginationCursor };
export type DcxRecordsReadParams = { records: CredentialManifest[] | any[] };
export type DcxRecordsCreateResponse = DcxRecordsReadParams;
export type DcxRecordsFilterResponse = DcxRecordsReadParams;
export type DcxRecordsReadResponse = DcxRecordsReadParams;
export type RecordsParams = { records: DwnRecord[] };
export type ManifestParams = { records: CredentialManifest[] };

<<<<<<< HEAD
export type DcxParams = {
    options?: DcxOptions;
    config?: DcxConfig & { [key: string]: any };
};
=======
export type DcxManagerParams = {
    options?: DcxOptions;
    config?: DcxConfig & { [key: string]: any };
};
export type DcxIssuerParams = DcxManagerParams;
export type DcxApplicantParams = DcxManagerParams;
>>>>>>> 31a419e9
<|MERGE_RESOLUTION|>--- conflicted
+++ resolved
@@ -1,10 +1,6 @@
 import { DwnPaginationCursor, DwnResponseStatus } from '@web5/agent';
 import { Record as DwnRecord } from '@web5/api';
-<<<<<<< HEAD
-import { DcxConfig } from '../../../server/src/config';
-=======
-import { DcxConfig } from '../config';
->>>>>>> 31a419e9
+import { DcxConfig } from '../dcx-config';
 
 import { PresentationDefinitionV2, VcDataModel, VerifiableCredential } from '@web5/credentials';
 import { DcxOptions } from './options';
@@ -114,16 +110,7 @@
 export type RecordsParams = { records: DwnRecord[] };
 export type ManifestParams = { records: CredentialManifest[] };
 
-<<<<<<< HEAD
 export type DcxParams = {
     options?: DcxOptions;
     config?: DcxConfig & { [key: string]: any };
-};
-=======
-export type DcxManagerParams = {
-    options?: DcxOptions;
-    config?: DcxConfig & { [key: string]: any };
-};
-export type DcxIssuerParams = DcxManagerParams;
-export type DcxApplicantParams = DcxManagerParams;
->>>>>>> 31a419e9
+};