--- conflicted
+++ resolved
@@ -1,27 +1,9 @@
 import * as path from 'path';
-<<<<<<< HEAD
-import { fileURLToPath } from 'url';
-import dotenv from 'dotenv';
-import { FileSystem } from './utils/file-system';
-
-const packageJsonExists = await FileSystem.exists(path.resolve(process.cwd(), 'package.json')) ;
-let filePath;
-if(packageJsonExists){
-  const rootDir = path.resolve(__dirname, '../../../');
-  filePath = path.join(rootDir, '.env');
-} else {
-  const __filename = fileURLToPath(import.meta.url);
-  const __dirname = path.dirname(__filename);
-  const rootDir = path.resolve(__dirname, '../../../');
-  filePath = path.join(rootDir, '.env');
-}
-=======
 import dotenv from 'dotenv';
 import { Issuer } from './types/dcx';
 
 const rootDir = path.resolve(__dirname, '../../../');
 const filePath = path.join(rootDir, '.env');
->>>>>>> a91bcdc2
 dotenv.config({ path: filePath });
 
 export class Config {
@@ -41,9 +23,6 @@
   };
   public static DEFAULT_DWN_ENDPOINTS = [Config.DEFAULT_ENDPOINTS.FF.DWN, Config.DEFAULT_ENDPOINTS.TBD.DWN];
   public static DEFAULT_GATEWAY_URIS = [Config.DEFAULT_ENDPOINTS.FF.GATEWAY, Config.DEFAULT_ENDPOINTS.TBD.GATEWAY];
-<<<<<<< HEAD
-
-=======
   public static DEFAULT_TRUSTED_ISSUERS = [
     {
       'name' : 'mx',
@@ -51,7 +30,6 @@
     }
   ];
   public static DEFAULT_TRUSTED_ISSUER_DIDS = Config.DEFAULT_TRUSTED_ISSUERS.map((issuer: Issuer) => issuer.id);
->>>>>>> a91bcdc2
   // Web5 password
   private static _WEB5_PASSWORD: string = process.env.WEB5_PASSWORD ?? '';
   static get WEB5_PASSWORD(): string {
