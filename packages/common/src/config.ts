--- conflicted
+++ resolved
@@ -1,8 +1,4 @@
 import { Issuer } from './types/dcx';
-<<<<<<< HEAD
-
-=======
->>>>>>> ad78face
 export class Config {
   public static NODE_ENV = process.env.NODE_ENV || 'development';
   public static DEFAULT_ENDPOINTS = {
