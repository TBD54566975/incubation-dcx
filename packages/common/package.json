{
<<<<<<< HEAD
  "name": "@dcxp/common",
  "version": "1.0.0",
=======
  "name": "@dcx-protocol/common",
  "version": "2.2.1",
>>>>>>> ab7fec65
  "description": "Common library for @dcx/issuer and @dcx/applicant",
  "type": "module",
  "main": "./dist/cjs/index.js",
  "module": "./dist/esm/index.js",
  "types": "./dist/types/index.d.ts",
  "scripts": {
    "clean": "rimraf dist coverage tests/compiled",
    "build": "pnpm clean && pnpm build:esm && pnpm build:cjs",
    "build:esm": "rimraf dist/esm dist/types && pnpm tsc -p tsconfig.json",
    "build:cjs": "rimraf dist/cjs && node build/cjs-bundle.js && echo '{\"type\": \"commonjs\"}' > ./dist/cjs/package.json",
    "build:tests:node": "rimraf tests/compiled && pnpm tsc -p tests/tsconfig.json",
    "test": "pnpm test:node",
    "test:e2e": "tsx tests/e2e/*.spec.ts",
    "test:node": "pnpm build:tests:node && NODE_ENV=test pnpm c8 mocha --require dotenv/config",
    "lint": "eslint . --max-warnings 0 -c ../../eslint.config.cjs",
    "lint:fix": "eslint . --fix -c ../../eslint.config.cjs"
  },
  "homepage": "https://github.com/TBD54566975/incubation-dcx#readme",
  "bugs": "https://github.com/TBD54566975/incubation-dcx/issues",
  "repository": {
    "type": "git",
    "url": "git+https://github.com/TBD54566975/incubation-dcx.git"
  },
  "license": "Apache-2.0",
  "contributors": [
    {
      "name": "Bryan Nonni",
      "url": "https://github.com/bnonni"
    },
    {
      "name": "Ian Patton",
      "url": "https://github.com/ianpatton"
    }
  ],
  "files": [
    "dist",
    "src"
  ],
  "exports": {
    ".": {
      "types": "./dist/types/index.d.ts",
      "import": "./dist/esm/index.js",
      "require": "./dist/cjs/index.js"
    }
  },
  "keywords": [
    "decentralized",
    "decentralized-applications",
    "decentralized-identity",
    "decentralized-web",
    "vcs",
    "verifiable credentials",
    "web5",
    "decentralized credential exchange",
    "dwn",
    "dweb node",
    "dwn protocol"
  ],
  "publishConfig": {
    "access": "public"
  },
  "engines": {
    "node": ">=18.0.0 || <22.0.0"
  },
  "dependencies": {
    "@noble/ciphers": "0.4.1",
    "@scure/bip39": "^1.3.0",
    "@sphereon/pex": "3.3.3",
    "@sphereon/pex-models": "^2.2.4",
    "@sphereon/ssi-types": "0.22.0",
    "@tbd54566975/dwn-sdk-js": "^0.4.4",
    "@web5/agent": "^0.4.1",
    "@web5/api": "^0.10.0",
    "@web5/common": "^1.0.2",
    "@web5/credentials": "^1.0.4",
    "@web5/crypto": "^1.0.2",
    "@web5/dids": "^1.1.2",
    "@web5/user-agent": "^0.4.1",
    "chalk": "^5.3.0",
    "ed25519-keygen": "^0.6.2",
    "isomorphic-ws": "^5.0.0",
    "ms": "^2.1.3",
    "readable-web-to-node-stream": "^3.0.2"
  },
  "devDependencies": {
    "@playwright/test": "^1.45.3",
    "@types/chai": "^4.3.16",
    "@types/chai-as-promised": "^7.1.8",
    "@types/eslint": "^9.6.0",
    "@types/mocha": "^10.0.7",
    "@types/ms": "^0.7.34",
    "@types/node": "^20.14.11",
    "@types/readable-stream": "^4.0.15",
    "@types/ws": "^8.5.11",
    "@typescript-eslint/eslint-plugin": "^7.16.1",
    "@typescript-eslint/parser": "^7.16.1",
    "@web/test-runner": "^0.18.2",
    "@web/test-runner-playwright": "^0.11.0",
    "abstract-level": "^2.0.0",
    "c8": "^10.1.2",
    "chai": "^5.1.1",
    "chai-as-promised": "^8.0.0",
    "dotenv": "^16.4.5",
    "esbuild": "^0.23.0",
    "eslint": "^8.57.0",
    "eslint-plugin-mocha": "^10.4.3",
    "globals": "^15.8.0",
    "mocha": "^10.6.1",
    "mocha-junit-reporter": "^2.2.1",
    "playwright": "^1.45.3",
    "rimraf": "^6.0.1",
    "typescript": "^5.5.3",
    "typescript-eslint": "^7.17.0"
  }
}<|MERGE_RESOLUTION|>--- conflicted
+++ resolved
@@ -1,11 +1,6 @@
 {
-<<<<<<< HEAD
   "name": "@dcxp/common",
-  "version": "1.0.0",
-=======
-  "name": "@dcx-protocol/common",
   "version": "2.2.1",
->>>>>>> ab7fec65
   "description": "Common library for @dcx/issuer and @dcx/applicant",
   "type": "module",
   "main": "./dist/cjs/index.js",
