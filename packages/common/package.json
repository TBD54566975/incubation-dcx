--- conflicted
+++ resolved
@@ -1,10 +1,6 @@
 {
   "name": "@dcx-protocol/common",
-<<<<<<< HEAD
   "version": "0.0.10",
-=======
-  "version": "0.0.9",
->>>>>>> f5aa9c27
   "description": "Common library for @dcx/issuer and @dcx/applicant",
   "type": "module",
   "main": "./dist/cjs/index.js",
