--- conflicted
+++ resolved
@@ -1,10 +1,6 @@
 {
   "name": "@dcx-protocol/common",
-<<<<<<< HEAD
-  "version": "0.0.13",
-=======
   "version": "0.1.0",
->>>>>>> 38ba73d7
   "description": "Common library for @dcx/issuer and @dcx/applicant",
   "type": "module",
   "main": "./dist/cjs/index.js",
@@ -20,14 +16,7 @@
     "test:e2e": "tsx tests/e2e/*.spec.ts",
     "test:node": "pnpm build:tests:node && NODE_ENV=test pnpm c8 mocha --require dotenv/config",
     "lint": "eslint . --max-warnings 0 -c ../../eslint.config.js",
-<<<<<<< HEAD
-    "lint:fix": "eslint . --fix -c ../../eslint.config.js",
-    "version:patch": "pnpm version patch",
-    "version:minor": "pnpm version minor",
-    "version:major": "pnpm version major"
-=======
     "lint:fix": "eslint . --fix -c ../../eslint.config.js"
->>>>>>> 38ba73d7
   },
   "homepage": "https://github.com/TBD54566975/incubation-dcx#readme",
   "bugs": "https://github.com/TBD54566975/incubation-dcx/issues",
