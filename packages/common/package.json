--- conflicted
+++ resolved
@@ -66,10 +66,6 @@
     "node": ">=18.0.0"
   },
   "dependencies": {
-<<<<<<< HEAD
-    "@dvcx/common": "workspace:*",
-=======
->>>>>>> a91bcdc2
     "@noble/ciphers": "0.4.1",
     "@scure/bip39": "^1.3.0",
     "@tbd54566975/dwn-sdk-js": "^0.4.4",
