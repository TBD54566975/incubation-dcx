--- conflicted
+++ resolved
@@ -1,11 +1,6 @@
 {
-<<<<<<< HEAD
-  "name": "@dcx/common",
-  "version": "0.0.3",
-=======
   "name": "@dvcx/common",
   "version": "0.0.2",
->>>>>>> 7e69e347
   "description": "Common library for @dcx/issuer and @dcx/applicant",
   "type": "module",
   "main": "./dist/cjs/index.js",
