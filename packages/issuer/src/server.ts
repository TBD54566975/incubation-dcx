--- conflicted
+++ resolved
@@ -14,11 +14,7 @@
   stringifier,
   Time,
   UseOptions,
-<<<<<<< HEAD
-} from '@dvcx/common';
-=======
 } from '@dcx-protocol/common';
->>>>>>> a91bcdc2
 import { DwnRegistrar, IdentityVaultParams } from '@web5/agent';
 import { Record, Web5 } from '@web5/api';
 import { argv, exit } from 'process';
