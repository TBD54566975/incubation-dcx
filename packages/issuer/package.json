{
  "name": "@dcx-protocol/issuer",
  "version": "0.0.12",
  "description": "DCX Issuer protocol and server",
  "type": "module",
  "main": "./dist/cjs/index.js",
  "module": "./dist/esm/index.js",
  "types": "./dist/types/index.d.ts",
  "scripts": {
    "clean": "rimraf dist",
    "build": "pnpm run build:esm && pnpm run build:cjs",
    "build:esm": "rimraf dist/esm dist/types && tsc -p tsconfig.json",
    "build:cjs": "rimraf dist/cjs && node build/cjs-bundle.js && echo '{\"type\": \"commonjs\"}' > ./dist/cjs/package.json",
    "test": "pnpm run test:unit && pnpm run test:e2e",
    "test:e2e": "echo TODO: Add e2e test && exit 0",
    "test:unit": "echo TODO: Add unit tests && exit 0",
    "workflow": "pnpm install --frozen-lockfile && pnpm run build && pnpm run test",
    "lint": "eslint . --max-warnings 0 -c ../../eslint.config.js",
    "lint:fix": "eslint . --fix -c ../../eslint.config.js"
  },
  "homepage": "https://github.com/TBD54566975/incubation-dcx#readme",
  "bugs": "https://github.com/TBD54566975/incubation-dcx/issues",
  "repository": {
    "type": "git",
    "url": "git+https://github.com/TBD54566975/incubation-dcx.git"
  },
  "license": "Apache-2.0",
  "contributors": [
    {
      "name": "Bryan Nonni",
      "url": "https://github.com/bnonni"
    },
    {
      "name": "Ian Patton",
      "url": "https://github.com/ianpatton"
    }
  ],
  "files": [
    "dist",
    "src"
  ],
  "exports": {
    ".": {
      "types": "./dist/types/index.d.ts",
      "import": "./dist/esm/index.js"
    }
  },
  "keywords": [
    "decentralized",
    "decentralized-applications",
    "decentralized-identity",
    "decentralized-web",
    "vcs",
    "verifiable credentials",
    "web5",
    "decentralized credential exchange",
    "dwn",
    "dweb node",
    "dwn protocol"
  ],
  "publishConfig": {
    "access": "public"
  },
  "engines": {
    "node": ">=18.0.0"
  },
  "dependencies": {
<<<<<<< HEAD
    "@dvcx/common": "workspace:*",
=======
    "@dcx-protocol/common": "workspace:*",
>>>>>>> a91bcdc2
    "@noble/ciphers": "0.5.3",
    "@scure/bip39": "^1.3.0",
    "@web5/agent": "0.4.1",
    "@web5/api": "^0.10.0",
    "@web5/common": "^1.0.2",
    "@web5/credentials": "^1.0.4",
    "@web5/crypto": "^1.0.2",
    "@web5/dids": "^1.1.2",
    "@web5/user-agent": "^0.4.1",
    "ed25519-keygen": "^0.6.2"
  },
  "devDependencies": {
    "@types/node": "^20.14.11",
    "dotenv": "^16.4.5",
    "esbuild": "^0.23.0",
    "rimraf": "^6.0.1",
    "typescript": "^5.5.3"
  }
}<|MERGE_RESOLUTION|>--- conflicted
+++ resolved
@@ -65,11 +65,7 @@
     "node": ">=18.0.0"
   },
   "dependencies": {
-<<<<<<< HEAD
-    "@dvcx/common": "workspace:*",
-=======
     "@dcx-protocol/common": "workspace:*",
->>>>>>> a91bcdc2
     "@noble/ciphers": "0.5.3",
     "@scure/bip39": "^1.3.0",
     "@web5/agent": "0.4.1",
