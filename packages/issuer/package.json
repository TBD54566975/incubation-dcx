--- conflicted
+++ resolved
@@ -1,10 +1,6 @@
 {
   "name": "@dvcx/issuer",
-<<<<<<< HEAD
-  "version": "0.0.8",
-=======
   "version": "0.0.9",
->>>>>>> cd51f7ed
   "description": "DCX Issuer protocol and server",
   "type": "module",
   "main": "./dist/cjs/index.js",
