--- conflicted
+++ resolved
@@ -1,12 +1,7 @@
 {
   "name": "@dcx-protocol/issuer",
-<<<<<<< HEAD
-  "version": "0.0.15",
-  "description": "DCX Issuer Protocol Implementation",
-=======
   "version": "0.2.0",
   "description": "DCX Issuer protocol and server",
->>>>>>> 28e6456b
   "type": "module",
   "main": "./dist/cjs/index.js",
   "module": "./dist/esm/index.js",
