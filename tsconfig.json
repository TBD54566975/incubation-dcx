{
    "compilerOptions": {
<<<<<<< HEAD
        "allowJs": true,
        "strict": true,
        "declaration": true,
        "declarationMap": true,
        "target": "ES2017",
        "module": "NodeNext",
        "sourceMap": true,
        "esModuleInterop": true,
        "resolveJsonModule": true,
        "moduleResolution": "NodeNext",
        "declarationDir": "dist/types",
        "outDir": "dist/esm",
=======
        "lib": [
            "DOM",
            "ES2022",
        ],
        "target": "ES2017",
        "module": "ESNext",
        "moduleResolution": "node",
        "strict": true,
        "declaration": true,
        "declarationMap": true,
        "sourceMap": true,
        "esModuleInterop": true,
        "resolveJsonModule": true,
        "declarationDir": "dist/types",
        "outDir": "dist/esm",
        "baseUrl": ".",
        "paths": {
            "#util/*": [
                "node_modules/uint8arraylist/node_modules/uint8arrays/dist/src/*"
            ]
        }
>>>>>>> fbb921ea
    },
    "include": [
        "src"
    ],
    "exclude": [
        "node_modules",
    ]
}<|MERGE_RESOLUTION|>--- conflicted
+++ resolved
@@ -1,19 +1,5 @@
 {
     "compilerOptions": {
-<<<<<<< HEAD
-        "allowJs": true,
-        "strict": true,
-        "declaration": true,
-        "declarationMap": true,
-        "target": "ES2017",
-        "module": "NodeNext",
-        "sourceMap": true,
-        "esModuleInterop": true,
-        "resolveJsonModule": true,
-        "moduleResolution": "NodeNext",
-        "declarationDir": "dist/types",
-        "outDir": "dist/esm",
-=======
         "lib": [
             "DOM",
             "ES2022",
@@ -35,7 +21,6 @@
                 "node_modules/uint8arraylist/node_modules/uint8arrays/dist/src/*"
             ]
         }
->>>>>>> fbb921ea
     },
     "include": [
         "src"
