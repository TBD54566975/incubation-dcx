--- conflicted
+++ resolved
@@ -1,48 +1,18 @@
 {
   "compilerOptions": {
-    "target": "es2017",
-    "module": "nodenext",
-    "moduleResolution": "nodenext",
+    "lib": [
+      "DOM",
+      "ES2022",
+    ],
     "allowJs": true,
     "strict": true,
     "declaration": true,
     "declarationMap": true,
+    "target": "ES6",
+    "module": "NodeNext",
     "sourceMap": true,
     "esModuleInterop": true,
     "resolveJsonModule": true,
-    "baseUrl": ".",
-    "outDir": "./packages/*/dist/esm",
-    "declarationDir": "./packages/*/dist/types",
-    "paths": {
-      "@dvcx/*": [
-        "./packages/*/src"
-      ],
-<<<<<<< HEAD
-      "allowJs": true,
-      "strict": true,
-      "declaration": true,
-      "declarationMap": true,
-      "target": "ES2017",
-      "module": "NodeNext",
-      "sourceMap": true,
-      "esModuleInterop": true,
-      "resolveJsonModule": true,
-      "moduleResolution": "NodeNext"
-    }
+    "moduleResolution": "NodeNext"
   }
-=======
-    },
-    "lib": [
-      "dom",
-      "es2022",
-    ]
-  },
-  "include": [
-    "./packages/*/src"
-  ],
-  "exclude": [
-    "node_modules",
-    "./packages/*/node_modules"
-  ],
-}
->>>>>>> 35ae2dfe
+}